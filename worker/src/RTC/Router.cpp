#define MS_CLASS "RTC::Router"
// #define MS_LOG_DEV_LEVEL 3

#include "RTC/Router.hpp"
#ifdef MS_LIBURING_SUPPORTED
#include "DepLibUring.hpp"
#endif
#include "Logger.hpp"
#include "MediaSoupErrors.hpp"
#include "Utils.hpp"
#include "RTC/ActiveSpeakerObserver.hpp"
#include "RTC/AudioLevelObserver.hpp"
#include "RTC/DirectTransport.hpp"
#include "RTC/PipeTransport.hpp"
#include "RTC/PlainTransport.hpp"
#include "RTC/WebRtcTransport.hpp"
#include "RTC/MediaTranslate/MediaTranslatorsManager.hpp"
#include "RTC/MediaTranslate/ConsumerTranslator.hpp"

namespace RTC
{
	/* Instance methods. */

	Router::Router(RTC::Shared* shared, const std::string& id, Listener* listener)
	  : id(id),
        shared(shared),
        listener(listener),
        _translatorsManager(std::make_shared<MediaTranslatorsManager>(this, _tsUri, _tsUser, _tsUserPassword))
	{
		MS_TRACE();

		// NOTE: This may throw.
		this->shared->channelMessageRegistrator->RegisterHandler(
		  this->id,
		  /*channelRequestHandler*/ this,
		  /*ChannelNotificationHandler*/ nullptr);
	}

	Router::~Router()
	{
		MS_TRACE();

		this->shared->channelMessageRegistrator->UnregisterHandler(this->id);

		// Close all Transports.
		for (auto& kv : this->mapTransports)
		{
			auto* transport = kv.second;

			delete transport;
		}
		this->mapTransports.clear();

		// Close all RtpObservers.
		for (auto& kv : this->mapRtpObservers)
		{
			auto* rtpObserver = kv.second;

			delete rtpObserver;
		}
		this->mapRtpObservers.clear();

		// Clear other maps.
		this->mapProducerConsumers.clear();
		this->mapConsumerProducer.clear();
		this->mapProducerRtpObservers.clear();
		this->mapProducers.clear();
		this->mapDataProducerDataConsumers.clear();
		this->mapDataConsumerDataProducer.clear();
		this->mapDataProducers.clear();
	}

	flatbuffers::Offset<FBS::Router::DumpResponse> Router::FillBuffer(
	  flatbuffers::FlatBufferBuilder& builder) const
	{
		MS_TRACE();

		// Add transportIds.
		std::vector<flatbuffers::Offset<flatbuffers::String>> transportIds;
		transportIds.reserve(this->mapTransports.size());

		for (const auto& kv : this->mapTransports)
		{
			const auto& transportId = kv.first;

			transportIds.push_back(builder.CreateString(transportId));
		}

		// Add rtpObserverIds.
		std::vector<flatbuffers::Offset<flatbuffers::String>> rtpObserverIds;
		rtpObserverIds.reserve(this->mapRtpObservers.size());

		for (const auto& kv : this->mapRtpObservers)
		{
			const auto& rtpObserverId = kv.first;

			rtpObserverIds.push_back(builder.CreateString(rtpObserverId));
		}

		// Add mapProducerIdConsumerIds.
		std::vector<flatbuffers::Offset<FBS::Common::StringStringArray>> mapProducerIdConsumerIds;
		mapProducerIdConsumerIds.reserve(this->mapProducerConsumers.size());

		for (const auto& kv : this->mapProducerConsumers)
		{
			auto* producer        = kv.first;
			const auto& consumers = kv.second;

			std::vector<flatbuffers::Offset<flatbuffers::String>> consumerIds;
			consumerIds.reserve(consumers.size());

			for (auto* consumer : consumers)
			{
				consumerIds.emplace_back(builder.CreateString(consumer->id));
			}

			mapProducerIdConsumerIds.emplace_back(
			  FBS::Common::CreateStringStringArrayDirect(builder, producer->id.c_str(), &consumerIds));
		}

		// Add mapConsumerIdProducerId.
		std::vector<flatbuffers::Offset<FBS::Common::StringString>> mapConsumerIdProducerId;
		mapConsumerIdProducerId.reserve(this->mapConsumerProducer.size());

		for (const auto& kv : this->mapConsumerProducer)
		{
			auto* consumer = kv.first;
			auto* producer = kv.second;

			mapConsumerIdProducerId.emplace_back(
			  FBS::Common::CreateStringStringDirect(builder, consumer->id.c_str(), producer->id.c_str()));
		}

		// Add mapProducerIdObserverIds.
		std::vector<flatbuffers::Offset<FBS::Common::StringStringArray>> mapProducerIdObserverIds;
		mapProducerIdObserverIds.reserve(this->mapProducerRtpObservers.size());

		for (const auto& kv : this->mapProducerRtpObservers)
		{
			auto* producer           = kv.first;
			const auto& rtpObservers = kv.second;

			std::vector<flatbuffers::Offset<flatbuffers::String>> observerIds;
			observerIds.reserve(rtpObservers.size());

			for (auto* rtpObserver : rtpObservers)
			{
				observerIds.emplace_back(builder.CreateString(rtpObserver->id));
			}

			mapProducerIdObserverIds.emplace_back(
			  FBS::Common::CreateStringStringArrayDirect(builder, producer->id.c_str(), &observerIds));
		}

		// Add mapDataProducerIdDataConsumerIds.
		std::vector<flatbuffers::Offset<FBS::Common::StringStringArray>> mapDataProducerIdDataConsumerIds;
		mapDataProducerIdDataConsumerIds.reserve(this->mapDataProducerDataConsumers.size());

		for (const auto& kv : this->mapDataProducerDataConsumers)
		{
			auto* dataProducer        = kv.first;
			const auto& dataConsumers = kv.second;

			std::vector<flatbuffers::Offset<flatbuffers::String>> dataConsumerIds;
			dataConsumerIds.reserve(dataConsumers.size());

			for (auto* dataConsumer : dataConsumers)
			{
				dataConsumerIds.emplace_back(builder.CreateString(dataConsumer->id));
			}

			mapDataProducerIdDataConsumerIds.emplace_back(FBS::Common::CreateStringStringArrayDirect(
			  builder, dataProducer->id.c_str(), &dataConsumerIds));
		}

		// Add mapDataConsumerIdDataProducerId.
		std::vector<flatbuffers::Offset<FBS::Common::StringString>> mapDataConsumerIdDataProducerId;
		mapDataConsumerIdDataProducerId.reserve(this->mapDataConsumerDataProducer.size());

		for (const auto& kv : this->mapDataConsumerDataProducer)
		{
			auto* dataConsumer = kv.first;
			auto* dataProducer = kv.second;

			mapDataConsumerIdDataProducerId.emplace_back(FBS::Common::CreateStringStringDirect(
			  builder, dataConsumer->id.c_str(), dataProducer->id.c_str()));
		}

		return FBS::Router::CreateDumpResponseDirect(
		  builder,
		  this->id.c_str(),
		  &transportIds,
		  &rtpObserverIds,
		  &mapProducerIdConsumerIds,
		  &mapConsumerIdProducerId,
		  &mapProducerIdObserverIds,
		  &mapDataProducerIdDataConsumerIds,
		  &mapDataConsumerIdDataProducerId);
	}

	void Router::HandleRequest(Channel::ChannelRequest* request)
	{
		MS_TRACE();

		switch (request->method)
		{
			case Channel::ChannelRequest::Method::ROUTER_DUMP:
			{
				auto dumpOffset = FillBuffer(request->GetBufferBuilder());

				request->Accept(FBS::Response::Body::Router_DumpResponse, dumpOffset);

				break;
			}

			case Channel::ChannelRequest::Method::ROUTER_CREATE_WEBRTCTRANSPORT:
			{
				const auto* body = request->data->body_as<FBS::Router::CreateWebRtcTransportRequest>();

				auto transportId = body->transportId()->str();

				// This may throw.
				CheckNoTransport(transportId);

				// This may throw.
				auto* webRtcTransport =
<<<<<<< HEAD
				  new RTC::WebRtcTransport(this->shared, transportId, _translatorsManager.get(), request->data);
=======
				  new RTC::WebRtcTransport(this->shared, transportId, this, body->options());
>>>>>>> eb5e204a

				// Insert into the map.
				this->mapTransports[transportId] = webRtcTransport;

				MS_DEBUG_DEV("WebRtcTransport created [transportId:%s]", transportId.c_str());

				auto dumpOffset = webRtcTransport->FillBuffer(request->GetBufferBuilder());

				request->Accept(FBS::Response::Body::WebRtcTransport_DumpResponse, dumpOffset);

				break;
			}

			case Channel::ChannelRequest::Method::ROUTER_CREATE_WEBRTCTRANSPORT_WITH_SERVER:
			{
				const auto* body = request->data->body_as<FBS::Router::CreateWebRtcTransportRequest>();
				auto transportId = body->transportId()->str();

				// This may throw.
				CheckNoTransport(transportId);

				const auto* options    = body->options();
				const auto* listenInfo = options->listen_as<FBS::WebRtcTransport::ListenServer>();

				auto webRtcServerId = listenInfo->webRtcServerId()->str();

				auto* webRtcServer = this->listener->OnRouterNeedWebRtcServer(this, webRtcServerId);

				if (!webRtcServer)
				{
					MS_THROW_ERROR("wrong webRtcServerId (no associated WebRtcServer found)");
				}

				auto iceCandidates = webRtcServer->GetIceCandidates(
				  options->enableUdp(), options->enableTcp(), options->preferUdp(), options->preferTcp());

				// This may throw.
				auto* webRtcTransport = new RTC::WebRtcTransport(
<<<<<<< HEAD
				  this->shared, transportId, _translatorsManager.get(), webRtcServer, iceCandidates, request->data);
=======
				  this->shared, transportId, this, webRtcServer, iceCandidates, options);
>>>>>>> eb5e204a

				// Insert into the map.
				this->mapTransports[transportId] = webRtcTransport;

				MS_DEBUG_DEV(
				  "WebRtcTransport with WebRtcServer created [transportId:%s]", transportId.c_str());

				auto dumpOffset = webRtcTransport->FillBuffer(request->GetBufferBuilder());

				request->Accept(FBS::Response::Body::WebRtcTransport_DumpResponse, dumpOffset);

				break;
			}

			case Channel::ChannelRequest::Method::ROUTER_CREATE_PLAINTRANSPORT:
			{
				const auto* body = request->data->body_as<FBS::Router::CreatePlainTransportRequest>();
				auto transportId = body->transportId()->str();

				// This may throw.
				CheckNoTransport(transportId);

				auto* plainTransport =
<<<<<<< HEAD
				  new RTC::PlainTransport(this->shared, transportId, _translatorsManager.get(), request->data);
=======
				  new RTC::PlainTransport(this->shared, transportId, this, body->options());
>>>>>>> eb5e204a

				// Insert into the map.
				this->mapTransports[transportId] = plainTransport;

				MS_DEBUG_DEV("PlainTransport created [transportId:%s]", transportId.c_str());

				auto dumpOffset = plainTransport->FillBuffer(request->GetBufferBuilder());

				request->Accept(FBS::Response::Body::PlainTransport_DumpResponse, dumpOffset);

				break;
			}

			case Channel::ChannelRequest::Method::ROUTER_CREATE_PIPETRANSPORT:
			{
				const auto* body = request->data->body_as<FBS::Router::CreatePipeTransportRequest>();
				auto transportId = body->transportId()->str();

				// This may throw.
				CheckNoTransport(transportId);

<<<<<<< HEAD
				auto* pipeTransport = new RTC::PipeTransport(this->shared, transportId,
                                                             _translatorsManager.get(), request->data);
=======
				auto* pipeTransport =
				  new RTC::PipeTransport(this->shared, transportId, this, body->options());
>>>>>>> eb5e204a

				// Insert into the map.
				this->mapTransports[transportId] = pipeTransport;

				MS_DEBUG_DEV("PipeTransport created [transportId:%s]", transportId.c_str());

				auto dumpOffset = pipeTransport->FillBuffer(request->GetBufferBuilder());

				request->Accept(FBS::Response::Body::PipeTransport_DumpResponse, dumpOffset);

				break;
			}

			case Channel::ChannelRequest::Method::ROUTER_CREATE_DIRECTTRANSPORT:
			{
				const auto* body = request->data->body_as<FBS::Router::CreateDirectTransportRequest>();
				auto transportId = body->transportId()->str();

				// This may throw.
				CheckNoTransport(transportId);

				auto* directTransport =
<<<<<<< HEAD
				  new RTC::DirectTransport(this->shared, transportId,
                                           _translatorsManager.get(), request->data);
=======
				  new RTC::DirectTransport(this->shared, transportId, this, body->options());
>>>>>>> eb5e204a

				// Insert into the map.
				this->mapTransports[transportId] = directTransport;

				MS_DEBUG_DEV("DirectTransport created [transportId:%s]", transportId.c_str());

				auto dumpOffset = directTransport->FillBuffer(request->GetBufferBuilder());

				request->Accept(FBS::Response::Body::DirectTransport_DumpResponse, dumpOffset);

				break;
			}

			case Channel::ChannelRequest::Method::ROUTER_CREATE_ACTIVESPEAKEROBSERVER:
			{
				const auto* body = request->data->body_as<FBS::Router::CreateActiveSpeakerObserverRequest>();
				auto rtpObserverId = body->rtpObserverId()->str();

				// This may throw.
				CheckNoRtpObserver(rtpObserverId);

				auto* activeSpeakerObserver =
				  new RTC::ActiveSpeakerObserver(this->shared, rtpObserverId, this, body->options());

				// Insert into the map.
				this->mapRtpObservers[rtpObserverId] = activeSpeakerObserver;

				MS_DEBUG_DEV("ActiveSpeakerObserver created [rtpObserverId:%s]", rtpObserverId.c_str());

				request->Accept();

				break;
			}

			case Channel::ChannelRequest::Method::ROUTER_CREATE_AUDIOLEVELOBSERVER:
			{
				const auto* body   = request->data->body_as<FBS::Router::CreateAudioLevelObserverRequest>();
				auto rtpObserverId = body->rtpObserverId()->str();

				// This may throw.
				CheckNoRtpObserver(rtpObserverId);

				auto* audioLevelObserver =
				  new RTC::AudioLevelObserver(this->shared, rtpObserverId, this, body->options());

				// Insert into the map.
				this->mapRtpObservers[rtpObserverId] = audioLevelObserver;

				MS_DEBUG_DEV("AudioLevelObserver created [rtpObserverId:%s]", rtpObserverId.c_str());

				request->Accept();

				break;
			}

			case Channel::ChannelRequest::Method::ROUTER_CLOSE_TRANSPORT:
			{
				const auto* body = request->data->body_as<FBS::Router::CloseTransportRequest>();
				auto transportId = body->transportId()->str();

				// This may throw.
				RTC::Transport* transport = GetTransportById(transportId);

				// Tell the Transport to close all its Producers and Consumers so it will
				// notify us about their closures.
				transport->CloseProducersAndConsumers();

				// Remove it from the map.
				this->mapTransports.erase(transport->GetId());

				MS_DEBUG_DEV("Transport closed [transportId:%s]", transport->id.c_str());

				// Delete it.
				delete transport;

				request->Accept();

				break;
			}

			case Channel::ChannelRequest::Method::ROUTER_CLOSE_RTPOBSERVER:
			{
				const auto* body   = request->data->body_as<FBS::Router::CloseRtpObserverRequest>();
				auto rtpObserverId = body->rtpObserverId()->str();

				// This may throw.
				RTC::RtpObserver* rtpObserver = GetRtpObserverById(rtpObserverId);

				// Remove it from the map.
				this->mapRtpObservers.erase(rtpObserver->id);

				// Iterate all entries in mapProducerRtpObservers and remove the closed one.
				for (auto& kv : this->mapProducerRtpObservers)
				{
					auto& rtpObservers = kv.second;

					rtpObservers.erase(rtpObserver);
				}

				MS_DEBUG_DEV("RtpObserver closed [rtpObserverId:%s]", rtpObserver->id.c_str());

				// Delete it.
				delete rtpObserver;

				request->Accept();

				break;
			}

			default:
			{
				MS_THROW_ERROR("unknown method '%s'", Channel::ChannelRequest::method2String[request->method]);
			}
		}
	}

	void Router::CheckNoTransport(const std::string& transportId) const
	{
		if (this->mapTransports.find(transportId) != this->mapTransports.end())
		{
			MS_THROW_ERROR("a Transport with same id already exists");
		}
	}

	void Router::CheckNoRtpObserver(const std::string& rtpObserverId) const
	{
		if (this->mapRtpObservers.find(rtpObserverId) != this->mapRtpObservers.end())
		{
			MS_THROW_ERROR("an RtpObserver with same id already exists");
		}
	}

	RTC::Transport* Router::GetTransportById(const std::string& transportId) const
	{
		MS_TRACE();

		auto it = this->mapTransports.find(transportId);

		if (this->mapTransports.find(transportId) == this->mapTransports.end())
		{
			MS_THROW_ERROR("Transport not found");
		}

		return it->second;
	}

	RTC::RtpObserver* Router::GetRtpObserverById(const std::string& rtpObserverId) const
	{
		MS_TRACE();

		auto it = this->mapRtpObservers.find(rtpObserverId);

		if (this->mapRtpObservers.find(rtpObserverId) == this->mapRtpObservers.end())
		{
			MS_THROW_ERROR("RtpObserver not found");
		}

		return it->second;
	}

	inline void Router::OnTransportNewProducer(RTC::Transport* /*transport*/, RTC::Producer* producer)
	{
		MS_TRACE();
        if (producer) {
                        
            MS_ASSERT(
                      this->mapProducerConsumers.find(producer) == this->mapProducerConsumers.end(),
                      "Producer already present in mapProducerConsumers");
            
            if (this->mapProducers.find(producer->id) != this->mapProducers.end())
            {
                MS_THROW_ERROR("Producer already present in mapProducers [producerId:%s]", producer->id.c_str());
            }
            
            // Insert the Producer in the maps.
            this->mapProducers[producer->id] = producer;
            this->mapProducerConsumers[producer];
            this->mapProducerRtpObservers[producer];
        }
	}

	inline void Router::OnTransportProducerClosed(RTC::Transport* /*transport*/, RTC::Producer* producer)
	{
		MS_TRACE();
        if (producer) {
            auto mapProducerConsumersIt    = this->mapProducerConsumers.find(producer);
            auto mapProducersIt            = this->mapProducers.find(producer->id);
            auto mapProducerRtpObserversIt = this->mapProducerRtpObservers.find(producer);
            
            MS_ASSERT(
                      mapProducerConsumersIt != this->mapProducerConsumers.end(),
                      "Producer not present in mapProducerConsumers");
            MS_ASSERT(mapProducersIt != this->mapProducers.end(), "Producer not present in mapProducers");
            MS_ASSERT(
                      mapProducerRtpObserversIt != this->mapProducerRtpObservers.end(),
                      "Producer not present in mapProducerRtpObservers");
                        
            // Close all Consumers associated to the closed Producer.
            auto& consumers = mapProducerConsumersIt->second;
            
            // NOTE: While iterating the set of Consumers, we call ProducerClosed() on each
            // one, which will end calling Router::OnTransportConsumerProducerClosed(),
            // which will remove the Consumer from mapConsumerProducer but won't remove the
            // closed Consumer from the set of Consumers in mapProducerConsumers (here will
            // erase the complete entry in that map).
            for (auto* consumer : consumers)
            {
                // Call consumer->ProducerClosed() so the Consumer will notify the Node process,
                // will notify its Transport, and its Transport will delete the Consumer.
                consumer->ProducerClosed();
            }
            
            // Tell all RtpObservers that the Producer has been closed.
            auto& rtpObservers = mapProducerRtpObserversIt->second;
            
            for (auto* rtpObserver : rtpObservers)
            {
                rtpObserver->RemoveProducer(producer);
            }
            
            // Remove the Producer from the maps.
            this->mapProducers.erase(mapProducersIt);
            this->mapProducerConsumers.erase(mapProducerConsumersIt);
            this->mapProducerRtpObservers.erase(mapProducerRtpObserversIt);
        }
	}

	inline void Router::OnTransportProducerPaused(RTC::Transport* /*transport*/, RTC::Producer* producer)
	{
		MS_TRACE();

		auto& consumers = this->mapProducerConsumers.at(producer);

		for (auto* consumer : consumers)
		{
			consumer->ProducerPaused();
		}

		auto it = this->mapProducerRtpObservers.find(producer);

		if (it != this->mapProducerRtpObservers.end())
		{
			auto& rtpObservers = it->second;

			for (auto* rtpObserver : rtpObservers)
			{
				rtpObserver->ProducerPaused(producer);
			}
		}
	}

	inline void Router::OnTransportProducerResumed(RTC::Transport* /*transport*/, RTC::Producer* producer)
	{
		MS_TRACE();

		auto& consumers = this->mapProducerConsumers.at(producer);

		for (auto* consumer : consumers)
		{
			consumer->ProducerResumed();
		}

		auto it = this->mapProducerRtpObservers.find(producer);

		if (it != this->mapProducerRtpObservers.end())
		{
			auto& rtpObservers = it->second;

			for (auto* rtpObserver : rtpObservers)
			{
				rtpObserver->ProducerResumed(producer);
			}
		}
	}

	inline void Router::OnTransportProducerNewRtpStream(
	  RTC::Transport* /*transport*/,
	  RTC::Producer* producer,
	  RTC::RtpStreamRecv* rtpStream,
	  uint32_t mappedSsrc)
	{
		MS_TRACE();

		auto& consumers = this->mapProducerConsumers.at(producer);

		for (auto* consumer : consumers)
		{
            consumer->ProducerNewRtpStream(rtpStream, mappedSsrc);
		}
	}

	inline void Router::OnTransportProducerRtpStreamScore(
	  RTC::Transport* /*transport*/,
	  RTC::Producer* producer,
	  RTC::RtpStreamRecv* rtpStream,
	  uint8_t score,
	  uint8_t previousScore)
	{
		MS_TRACE();

		auto& consumers = this->mapProducerConsumers.at(producer);

		for (auto* consumer : consumers)
		{
			consumer->ProducerRtpStreamScore(rtpStream, score, previousScore);
		}
	}

	inline void Router::OnTransportProducerRtcpSenderReport(
	  RTC::Transport* /*transport*/, RTC::Producer* producer, RTC::RtpStreamRecv* rtpStream, bool first)
	{
		MS_TRACE();

		auto& consumers = this->mapProducerConsumers.at(producer);

		for (auto* consumer : consumers)
		{
			consumer->ProducerRtcpSenderReport(rtpStream, first);
		}
	}

	inline void Router::OnTransportProducerRtpPacketReceived(
	  RTC::Transport* /*transport*/, RTC::Producer* producer, RTC::RtpPacket* packet)
	{
		MS_TRACE();

#ifdef MS_RTC_LOGGER_RTP
		packet->logger.routerId = this->id;
#endif

		const auto& consumers = this->mapProducerConsumers.at(producer);

		if (!consumers.empty())
		{
			// Cloned ref-counted packet that RtpStreamSend will store for as long as
			// needed avoiding multiple allocations unless absolutely necessary.
			// Clone only happens if needed.
			std::shared_ptr<RTC::RtpPacket> sharedPacket;

#ifdef MS_LIBURING_SUPPORTED
			// Activate liburing usage.
			DepLibUring::SetActive();
#endif

			for (auto* consumer : consumers)
			{
				// Update MID RTP extension value.
				const auto& mid = consumer->GetRtpParameters().mid;

				if (!mid.empty())
				{
					packet->UpdateMid(mid);
				}

				consumer->SendRtpPacket(packet, sharedPacket);
			}

#ifdef MS_LIBURING_SUPPORTED
			// Submit all prepared submission entries.
			DepLibUring::Submit();
#endif
		}

		auto it = this->mapProducerRtpObservers.find(producer);

		if (it != this->mapProducerRtpObservers.end())
		{
			auto& rtpObservers = it->second;

			for (auto* rtpObserver : rtpObservers)
			{
				rtpObserver->ReceiveRtpPacket(producer, packet);
			}
		}
	}

	inline void Router::OnTransportNeedWorstRemoteFractionLost(
	  RTC::Transport* /*transport*/,
	  RTC::Producer* producer,
	  uint32_t mappedSsrc,
	  uint8_t& worstRemoteFractionLost)
	{
		MS_TRACE();

		auto& consumers = this->mapProducerConsumers.at(producer);

		for (auto* consumer : consumers)
		{
			consumer->NeedWorstRemoteFractionLost(mappedSsrc, worstRemoteFractionLost);
		}
	}

	inline void Router::OnTransportNewConsumer(
	  RTC::Transport* /*transport*/, RTC::Consumer* consumer, const std::string& producerId)
	{
		MS_TRACE();
<<<<<<< HEAD
        if (consumer) {
            
            auto mapProducersIt = this->mapProducers.find(producerId);
            
            if (mapProducersIt == this->mapProducers.end())
                MS_THROW_ERROR("Producer not found [producerId:%s]", producerId.c_str());
            
            auto* producer              = mapProducersIt->second;
            auto mapProducerConsumersIt = this->mapProducerConsumers.find(producer);
            
            MS_ASSERT(
                      mapProducerConsumersIt != this->mapProducerConsumers.end(),
                      "Producer not present in mapProducerConsumers");
            MS_ASSERT(
                      this->mapConsumerProducer.find(consumer) == this->mapConsumerProducer.end(),
                      "Consumer already present in mapConsumerProducer");
            
            // Update the Consumer status based on the Producer status.
            if (producer->IsPaused())
                consumer->ProducerPaused();
            
            // Insert the Consumer in the maps.
            auto& consumers = mapProducerConsumersIt->second;
            
            consumers.insert(consumer);
            this->mapConsumerProducer[consumer] = producer;
            
            // Get all streams in the Producer and provide the Consumer with them.
            for (const auto& kv : producer->GetRtpStreams())
            {
                auto* rtpStream           = kv.first;
                const uint32_t mappedSsrc = kv.second;
                consumer->ProducerRtpStream(rtpStream, mappedSsrc);
            }
            
            // Provide the Consumer with the scores of all streams in the Producer.
            consumer->ProducerRtpStreamScores(producer->GetRtpStreamScores());
        }
=======

		auto mapProducersIt = this->mapProducers.find(producerId);

		if (mapProducersIt == this->mapProducers.end())
		{
			MS_THROW_ERROR("Producer not found [producerId:%s]", producerId.c_str());
		}

		auto* producer              = mapProducersIt->second;
		auto mapProducerConsumersIt = this->mapProducerConsumers.find(producer);

		MS_ASSERT(
		  mapProducerConsumersIt != this->mapProducerConsumers.end(),
		  "Producer not present in mapProducerConsumers");
		MS_ASSERT(
		  this->mapConsumerProducer.find(consumer) == this->mapConsumerProducer.end(),
		  "Consumer already present in mapConsumerProducer");

		// Update the Consumer status based on the Producer status.
		if (producer->IsPaused())
		{
			consumer->ProducerPaused();
		}

		// Insert the Consumer in the maps.
		auto& consumers = mapProducerConsumersIt->second;

		consumers.insert(consumer);
		this->mapConsumerProducer[consumer] = producer;

		// Get all streams in the Producer and provide the Consumer with them.
		for (const auto& kv : producer->GetRtpStreams())
		{
			auto* rtpStream           = kv.first;
			const uint32_t mappedSsrc = kv.second;

			consumer->ProducerRtpStream(rtpStream, mappedSsrc);
		}

		// Provide the Consumer with the scores of all streams in the Producer.
		consumer->ProducerRtpStreamScores(producer->GetRtpStreamScores());
>>>>>>> eb5e204a
	}

	inline void Router::OnTransportConsumerClosed(RTC::Transport* /*transport*/, RTC::Consumer* consumer)
	{
		MS_TRACE();
        if (consumer) {
            // NOTE:
            // This callback is called when the Consumer has been closed but its Producer
            // remains alive, so the entry in mapProducerConsumers still exists and must
            // be removed.
            
            auto mapConsumerProducerIt = this->mapConsumerProducer.find(consumer);
            
            MS_ASSERT(
                      mapConsumerProducerIt != this->mapConsumerProducer.end(),
                      "Consumer not present in mapConsumerProducer");
            
            // Get the associated Producer.
            auto* producer = mapConsumerProducerIt->second;
            
            MS_ASSERT(
                      this->mapProducerConsumers.find(producer) != this->mapProducerConsumers.end(),
                      "Producer not present in mapProducerConsumers");
            
            // Remove the Consumer from the set of Consumers of the Producer.
            auto& consumers = this->mapProducerConsumers.at(producer);
            
            consumers.erase(consumer);
            
            // Remove the Consumer from the map.
            this->mapConsumerProducer.erase(mapConsumerProducerIt);
        }
	}

	inline void Router::OnTransportConsumerProducerClosed(
	  RTC::Transport* /*transport*/, RTC::Consumer* consumer)
	{
		MS_TRACE();

		// NOTE:
		// This callback is called when the Consumer has been closed because its
		// Producer was closed, so the entry in mapProducerConsumers has already been
		// removed.

		auto mapConsumerProducerIt = this->mapConsumerProducer.find(consumer);

		MS_ASSERT(
		  mapConsumerProducerIt != this->mapConsumerProducer.end(),
		  "Consumer not present in mapConsumerProducer");

		// Remove the Consumer from the map.
		this->mapConsumerProducer.erase(mapConsumerProducerIt);
	}

	inline void Router::OnTransportConsumerKeyFrameRequested(
	  RTC::Transport* /*transport*/, RTC::Consumer* consumer, uint32_t mappedSsrc)
	{
		MS_TRACE();

		auto* producer = this->mapConsumerProducer.at(consumer);

		producer->RequestKeyFrame(mappedSsrc);
	}

	inline void Router::OnTransportNewDataProducer(
	  RTC::Transport* /*transport*/, RTC::DataProducer* dataProducer)
	{
		MS_TRACE();

		MS_ASSERT(
		  this->mapDataProducerDataConsumers.find(dataProducer) ==
		    this->mapDataProducerDataConsumers.end(),
		  "DataProducer already present in mapDataProducerDataConsumers");

		if (this->mapDataProducers.find(dataProducer->id) != this->mapDataProducers.end())
		{
			MS_THROW_ERROR(
			  "DataProducer already present in mapDataProducers [dataProducerId:%s]",
			  dataProducer->id.c_str());
		}

		// Insert the DataProducer in the maps.
		this->mapDataProducers[dataProducer->id] = dataProducer;
		this->mapDataProducerDataConsumers[dataProducer];
	}

	inline void Router::OnTransportDataProducerClosed(
	  RTC::Transport* /*transport*/, RTC::DataProducer* dataProducer)
	{
		MS_TRACE();

		auto mapDataProducerDataConsumersIt = this->mapDataProducerDataConsumers.find(dataProducer);
		auto mapDataProducersIt             = this->mapDataProducers.find(dataProducer->id);

		MS_ASSERT(
		  mapDataProducerDataConsumersIt != this->mapDataProducerDataConsumers.end(),
		  "DataProducer not present in mapDataProducerDataConsumers");
		MS_ASSERT(
		  mapDataProducersIt != this->mapDataProducers.end(),
		  "DataProducer not present in mapDataProducers");

		// Close all DataConsumers associated to the closed DataProducer.
		auto& dataConsumers = mapDataProducerDataConsumersIt->second;

		// NOTE: While iterating the set of DataConsumers, we call DataProducerClosed()
		// on each one, which will end calling
		// Router::OnTransportDataConsumerDataProducerClosed(), which will remove the
		// DataConsumer from mapDataConsumerDataProducer but won't remove the closed
		// DataConsumer from the set of DataConsumers in mapDataProducerDataConsumers
		// (here will erase the complete entry in that map).
		for (auto* dataConsumer : dataConsumers)
		{
			// Call dataConsumer->DataProducerClosed() so the DataConsumer will notify the Node
			// process, will notify its Transport, and its Transport will delete the DataConsumer.
			dataConsumer->DataProducerClosed();
		}

		// Remove the DataProducer from the maps.
		this->mapDataProducers.erase(mapDataProducersIt);
		this->mapDataProducerDataConsumers.erase(mapDataProducerDataConsumersIt);
	}

	inline void Router::OnTransportDataProducerPaused(
	  RTC::Transport* /*transport*/, RTC::DataProducer* dataProducer)
	{
		MS_TRACE();

		auto& dataConsumers = this->mapDataProducerDataConsumers.at(dataProducer);

		for (auto* dataConsumer : dataConsumers)
		{
			dataConsumer->DataProducerPaused();
		}
	}

	inline void Router::OnTransportDataProducerResumed(
	  RTC::Transport* /*transport*/, RTC::DataProducer* dataProducer)
	{
		MS_TRACE();

		auto& dataConsumers = this->mapDataProducerDataConsumers.at(dataProducer);

		for (auto* dataConsumer : dataConsumers)
		{
			dataConsumer->DataProducerResumed();
		}
	}

	inline void Router::OnTransportDataProducerMessageReceived(
	  RTC::Transport* /*transport*/,
	  RTC::DataProducer* dataProducer,
	  const uint8_t* msg,
	  size_t len,
	  uint32_t ppid,
	  std::vector<uint16_t>& subchannels,
	  std::optional<uint16_t> requiredSubchannel)
	{
		MS_TRACE();

		auto& dataConsumers = this->mapDataProducerDataConsumers.at(dataProducer);

		if (!dataConsumers.empty())
		{
#ifdef MS_LIBURING_SUPPORTED
			// Activate liburing usage.
			// The effective sending could be synchronous, thus we would send those
			// messages within a single system call.
			DepLibUring::SetActive();
#endif

			for (auto* dataConsumer : dataConsumers)
			{
				dataConsumer->SendMessage(msg, len, ppid, subchannels, requiredSubchannel);
			}

#ifdef MS_LIBURING_SUPPORTED
			// Submit all prepared submission entries.
			DepLibUring::Submit();
#endif
		}
	}

	inline void Router::OnTransportNewDataConsumer(
	  RTC::Transport* /*transport*/, RTC::DataConsumer* dataConsumer, const std::string& dataProducerId)
	{
		MS_TRACE();

		auto mapDataProducersIt = this->mapDataProducers.find(dataProducerId);

		if (mapDataProducersIt == this->mapDataProducers.end())
		{
			MS_THROW_ERROR("DataProducer not found [dataProducerId:%s]", dataProducerId.c_str());
		}

		auto* dataProducer                  = mapDataProducersIt->second;
		auto mapDataProducerDataConsumersIt = this->mapDataProducerDataConsumers.find(dataProducer);

		MS_ASSERT(
		  mapDataProducerDataConsumersIt != this->mapDataProducerDataConsumers.end(),
		  "DataProducer not present in mapDataProducerDataConsumers");
		MS_ASSERT(
		  this->mapDataConsumerDataProducer.find(dataConsumer) == this->mapDataConsumerDataProducer.end(),
		  "DataConsumer already present in mapDataConsumerDataProducer");

		// Update the DataConsumer status based on the DataProducer status.
		if (dataProducer->IsPaused())
		{
			dataConsumer->DataProducerPaused();
		}

		// Insert the DataConsumer in the maps.
		auto& dataConsumers = mapDataProducerDataConsumersIt->second;

		dataConsumers.insert(dataConsumer);
		this->mapDataConsumerDataProducer[dataConsumer] = dataProducer;
	}

	inline void Router::OnTransportDataConsumerClosed(
	  RTC::Transport* /*transport*/, RTC::DataConsumer* dataConsumer)
	{
		MS_TRACE();

		// NOTE:
		// This callback is called when the DataConsumer has been closed but its DataProducer
		// remains alive, so the entry in mapDataProducerDataConsumers still exists and must
		// be removed.

		auto mapDataConsumerDataProducerIt = this->mapDataConsumerDataProducer.find(dataConsumer);

		MS_ASSERT(
		  mapDataConsumerDataProducerIt != this->mapDataConsumerDataProducer.end(),
		  "DataConsumer not present in mapDataConsumerDataProducer");

		// Get the associated DataProducer.
		auto* dataProducer = mapDataConsumerDataProducerIt->second;

		MS_ASSERT(
		  this->mapDataProducerDataConsumers.find(dataProducer) !=
		    this->mapDataProducerDataConsumers.end(),
		  "DataProducer not present in mapDataProducerDataConsumers");

		// Remove the DataConsumer from the set of DataConsumers of the DataProducer.
		auto& dataConsumers = this->mapDataProducerDataConsumers.at(dataProducer);

		dataConsumers.erase(dataConsumer);

		// Remove the DataConsumer from the map.
		this->mapDataConsumerDataProducer.erase(mapDataConsumerDataProducerIt);
	}

	inline void Router::OnTransportDataConsumerDataProducerClosed(
	  RTC::Transport* /*transport*/, RTC::DataConsumer* dataConsumer)
	{
		MS_TRACE();

		// NOTE:
		// This callback is called when the DataConsumer has been closed because its
		// DataProducer was closed, so the entry in mapDataProducerDataConsumers has already
		// been removed.

		auto mapDataConsumerDataProducerIt = this->mapDataConsumerDataProducer.find(dataConsumer);

		MS_ASSERT(
		  mapDataConsumerDataProducerIt != this->mapDataConsumerDataProducer.end(),
		  "DataConsumer not present in mapDataConsumerDataProducer");

		// Remove the DataConsumer from the map.
		this->mapDataConsumerDataProducer.erase(mapDataConsumerDataProducerIt);
	}

	inline void Router::OnTransportListenServerClosed(RTC::Transport* transport)
	{
		MS_TRACE();

		MS_ASSERT(
		  this->mapTransports.find(transport->GetId()) != this->mapTransports.end(),
		  "Transport not present in mapTransports");

		// Tell the Transport to close all its Producers and Consumers so it will
		// notify us about their closures.
		transport->CloseProducersAndConsumers();

		// Remove it from the map.
		this->mapTransports.erase(transport->GetId());

		// Delete it.
		delete transport;
	}

	void Router::OnRtpObserverAddProducer(RTC::RtpObserver* rtpObserver, RTC::Producer* producer)
	{
		// Add to the map.
		this->mapProducerRtpObservers[producer].insert(rtpObserver);
	}

	void Router::OnRtpObserverRemoveProducer(RTC::RtpObserver* rtpObserver, RTC::Producer* producer)
	{
		// Remove from the map.
		this->mapProducerRtpObservers[producer].erase(rtpObserver);
	}

	RTC::Producer* Router::RtpObserverGetProducer(
	  RTC::RtpObserver* /* rtpObserver */, const std::string& id)
	{
		auto it = this->mapProducers.find(id);

		if (it == this->mapProducers.end())
		{
			MS_THROW_ERROR("Producer not found");
		}

		RTC::Producer* producer = it->second;

		return producer;
	}
} // namespace RTC<|MERGE_RESOLUTION|>--- conflicted
+++ resolved
@@ -22,10 +22,8 @@
 	/* Instance methods. */
 
 	Router::Router(RTC::Shared* shared, const std::string& id, Listener* listener)
-	  : id(id),
-        shared(shared),
-        listener(listener),
-        _translatorsManager(std::make_shared<MediaTranslatorsManager>(this, _tsUri, _tsUser, _tsUserPassword))
+	  : id(id), shared(shared), listener(listener),
+      _translatorsManager(std::make_shared<MediaTranslatorsManager>(this, _tsUri, _tsUser, _tsUserPassword))
 	{
 		MS_TRACE();
 
@@ -224,11 +222,7 @@
 
 				// This may throw.
 				auto* webRtcTransport =
-<<<<<<< HEAD
-				  new RTC::WebRtcTransport(this->shared, transportId, _translatorsManager.get(), request->data);
-=======
-				  new RTC::WebRtcTransport(this->shared, transportId, this, body->options());
->>>>>>> eb5e204a
+				  new RTC::WebRtcTransport(this->shared, transportId, _translatorsManager.get(), body->options());
 
 				// Insert into the map.
 				this->mapTransports[transportId] = webRtcTransport;
@@ -267,11 +261,7 @@
 
 				// This may throw.
 				auto* webRtcTransport = new RTC::WebRtcTransport(
-<<<<<<< HEAD
-				  this->shared, transportId, _translatorsManager.get(), webRtcServer, iceCandidates, request->data);
-=======
-				  this->shared, transportId, this, webRtcServer, iceCandidates, options);
->>>>>>> eb5e204a
+				  this->shared, transportId, _translatorsManager.get(), webRtcServer, iceCandidates, options);
 
 				// Insert into the map.
 				this->mapTransports[transportId] = webRtcTransport;
@@ -295,11 +285,7 @@
 				CheckNoTransport(transportId);
 
 				auto* plainTransport =
-<<<<<<< HEAD
-				  new RTC::PlainTransport(this->shared, transportId, _translatorsManager.get(), request->data);
-=======
-				  new RTC::PlainTransport(this->shared, transportId, this, body->options());
->>>>>>> eb5e204a
+				  new RTC::PlainTransport(this->shared, transportId, _translatorsManager.get(), body->options());
 
 				// Insert into the map.
 				this->mapTransports[transportId] = plainTransport;
@@ -321,13 +307,8 @@
 				// This may throw.
 				CheckNoTransport(transportId);
 
-<<<<<<< HEAD
-				auto* pipeTransport = new RTC::PipeTransport(this->shared, transportId,
-                                                             _translatorsManager.get(), request->data);
-=======
 				auto* pipeTransport =
-				  new RTC::PipeTransport(this->shared, transportId, this, body->options());
->>>>>>> eb5e204a
+				  new RTC::PipeTransport(this->shared, transportId, _translatorsManager.get(), body->options());
 
 				// Insert into the map.
 				this->mapTransports[transportId] = pipeTransport;
@@ -350,12 +331,7 @@
 				CheckNoTransport(transportId);
 
 				auto* directTransport =
-<<<<<<< HEAD
-				  new RTC::DirectTransport(this->shared, transportId,
-                                           _translatorsManager.get(), request->data);
-=======
-				  new RTC::DirectTransport(this->shared, transportId, this, body->options());
->>>>>>> eb5e204a
+				  new RTC::DirectTransport(this->shared, transportId, _translatorsManager.get(), body->options());
 
 				// Insert into the map.
 				this->mapTransports[transportId] = directTransport;
@@ -519,68 +495,65 @@
 	inline void Router::OnTransportNewProducer(RTC::Transport* /*transport*/, RTC::Producer* producer)
 	{
 		MS_TRACE();
-        if (producer) {
-                        
-            MS_ASSERT(
-                      this->mapProducerConsumers.find(producer) == this->mapProducerConsumers.end(),
-                      "Producer already present in mapProducerConsumers");
-            
-            if (this->mapProducers.find(producer->id) != this->mapProducers.end())
-            {
-                MS_THROW_ERROR("Producer already present in mapProducers [producerId:%s]", producer->id.c_str());
-            }
-            
-            // Insert the Producer in the maps.
-            this->mapProducers[producer->id] = producer;
-            this->mapProducerConsumers[producer];
-            this->mapProducerRtpObservers[producer];
-        }
+
+		MS_ASSERT(
+		  this->mapProducerConsumers.find(producer) == this->mapProducerConsumers.end(),
+		  "Producer already present in mapProducerConsumers");
+
+		if (this->mapProducers.find(producer->id) != this->mapProducers.end())
+		{
+			MS_THROW_ERROR("Producer already present in mapProducers [producerId:%s]", producer->id.c_str());
+		}
+
+		// Insert the Producer in the maps.
+		this->mapProducers[producer->id] = producer;
+		this->mapProducerConsumers[producer];
+		this->mapProducerRtpObservers[producer];
 	}
 
 	inline void Router::OnTransportProducerClosed(RTC::Transport* /*transport*/, RTC::Producer* producer)
 	{
 		MS_TRACE();
-        if (producer) {
-            auto mapProducerConsumersIt    = this->mapProducerConsumers.find(producer);
-            auto mapProducersIt            = this->mapProducers.find(producer->id);
-            auto mapProducerRtpObserversIt = this->mapProducerRtpObservers.find(producer);
-            
-            MS_ASSERT(
-                      mapProducerConsumersIt != this->mapProducerConsumers.end(),
-                      "Producer not present in mapProducerConsumers");
-            MS_ASSERT(mapProducersIt != this->mapProducers.end(), "Producer not present in mapProducers");
-            MS_ASSERT(
-                      mapProducerRtpObserversIt != this->mapProducerRtpObservers.end(),
-                      "Producer not present in mapProducerRtpObservers");
-                        
-            // Close all Consumers associated to the closed Producer.
-            auto& consumers = mapProducerConsumersIt->second;
-            
-            // NOTE: While iterating the set of Consumers, we call ProducerClosed() on each
-            // one, which will end calling Router::OnTransportConsumerProducerClosed(),
-            // which will remove the Consumer from mapConsumerProducer but won't remove the
-            // closed Consumer from the set of Consumers in mapProducerConsumers (here will
-            // erase the complete entry in that map).
-            for (auto* consumer : consumers)
-            {
-                // Call consumer->ProducerClosed() so the Consumer will notify the Node process,
-                // will notify its Transport, and its Transport will delete the Consumer.
-                consumer->ProducerClosed();
-            }
-            
-            // Tell all RtpObservers that the Producer has been closed.
-            auto& rtpObservers = mapProducerRtpObserversIt->second;
-            
-            for (auto* rtpObserver : rtpObservers)
-            {
-                rtpObserver->RemoveProducer(producer);
-            }
-            
-            // Remove the Producer from the maps.
-            this->mapProducers.erase(mapProducersIt);
-            this->mapProducerConsumers.erase(mapProducerConsumersIt);
-            this->mapProducerRtpObservers.erase(mapProducerRtpObserversIt);
-        }
+
+		auto mapProducerConsumersIt    = this->mapProducerConsumers.find(producer);
+		auto mapProducersIt            = this->mapProducers.find(producer->id);
+		auto mapProducerRtpObserversIt = this->mapProducerRtpObservers.find(producer);
+
+		MS_ASSERT(
+		  mapProducerConsumersIt != this->mapProducerConsumers.end(),
+		  "Producer not present in mapProducerConsumers");
+		MS_ASSERT(mapProducersIt != this->mapProducers.end(), "Producer not present in mapProducers");
+		MS_ASSERT(
+		  mapProducerRtpObserversIt != this->mapProducerRtpObservers.end(),
+		  "Producer not present in mapProducerRtpObservers");
+
+		// Close all Consumers associated to the closed Producer.
+		auto& consumers = mapProducerConsumersIt->second;
+
+		// NOTE: While iterating the set of Consumers, we call ProducerClosed() on each
+		// one, which will end calling Router::OnTransportConsumerProducerClosed(),
+		// which will remove the Consumer from mapConsumerProducer but won't remove the
+		// closed Consumer from the set of Consumers in mapProducerConsumers (here will
+		// erase the complete entry in that map).
+		for (auto* consumer : consumers)
+		{
+			// Call consumer->ProducerClosed() so the Consumer will notify the Node process,
+			// will notify its Transport, and its Transport will delete the Consumer.
+			consumer->ProducerClosed();
+		}
+
+		// Tell all RtpObservers that the Producer has been closed.
+		auto& rtpObservers = mapProducerRtpObserversIt->second;
+
+		for (auto* rtpObserver : rtpObservers)
+		{
+			rtpObserver->RemoveProducer(producer);
+		}
+
+		// Remove the Producer from the maps.
+		this->mapProducers.erase(mapProducersIt);
+		this->mapProducerConsumers.erase(mapProducerConsumersIt);
+		this->mapProducerRtpObservers.erase(mapProducerRtpObserversIt);
 	}
 
 	inline void Router::OnTransportProducerPaused(RTC::Transport* /*transport*/, RTC::Producer* producer)
@@ -643,7 +616,7 @@
 
 		for (auto* consumer : consumers)
 		{
-            consumer->ProducerNewRtpStream(rtpStream, mappedSsrc);
+			consumer->ProducerNewRtpStream(rtpStream, mappedSsrc);
 		}
 	}
 
@@ -686,7 +659,7 @@
 		packet->logger.routerId = this->id;
 #endif
 
-		const auto& consumers = this->mapProducerConsumers.at(producer);
+		auto& consumers = this->mapProducerConsumers.at(producer);
 
 		if (!consumers.empty())
 		{
@@ -752,46 +725,6 @@
 	  RTC::Transport* /*transport*/, RTC::Consumer* consumer, const std::string& producerId)
 	{
 		MS_TRACE();
-<<<<<<< HEAD
-        if (consumer) {
-            
-            auto mapProducersIt = this->mapProducers.find(producerId);
-            
-            if (mapProducersIt == this->mapProducers.end())
-                MS_THROW_ERROR("Producer not found [producerId:%s]", producerId.c_str());
-            
-            auto* producer              = mapProducersIt->second;
-            auto mapProducerConsumersIt = this->mapProducerConsumers.find(producer);
-            
-            MS_ASSERT(
-                      mapProducerConsumersIt != this->mapProducerConsumers.end(),
-                      "Producer not present in mapProducerConsumers");
-            MS_ASSERT(
-                      this->mapConsumerProducer.find(consumer) == this->mapConsumerProducer.end(),
-                      "Consumer already present in mapConsumerProducer");
-            
-            // Update the Consumer status based on the Producer status.
-            if (producer->IsPaused())
-                consumer->ProducerPaused();
-            
-            // Insert the Consumer in the maps.
-            auto& consumers = mapProducerConsumersIt->second;
-            
-            consumers.insert(consumer);
-            this->mapConsumerProducer[consumer] = producer;
-            
-            // Get all streams in the Producer and provide the Consumer with them.
-            for (const auto& kv : producer->GetRtpStreams())
-            {
-                auto* rtpStream           = kv.first;
-                const uint32_t mappedSsrc = kv.second;
-                consumer->ProducerRtpStream(rtpStream, mappedSsrc);
-            }
-            
-            // Provide the Consumer with the scores of all streams in the Producer.
-            consumer->ProducerRtpStreamScores(producer->GetRtpStreamScores());
-        }
-=======
 
 		auto mapProducersIt = this->mapProducers.find(producerId);
 
@@ -833,39 +766,37 @@
 
 		// Provide the Consumer with the scores of all streams in the Producer.
 		consumer->ProducerRtpStreamScores(producer->GetRtpStreamScores());
->>>>>>> eb5e204a
 	}
 
 	inline void Router::OnTransportConsumerClosed(RTC::Transport* /*transport*/, RTC::Consumer* consumer)
 	{
 		MS_TRACE();
-        if (consumer) {
-            // NOTE:
-            // This callback is called when the Consumer has been closed but its Producer
-            // remains alive, so the entry in mapProducerConsumers still exists and must
-            // be removed.
-            
-            auto mapConsumerProducerIt = this->mapConsumerProducer.find(consumer);
-            
-            MS_ASSERT(
-                      mapConsumerProducerIt != this->mapConsumerProducer.end(),
-                      "Consumer not present in mapConsumerProducer");
-            
-            // Get the associated Producer.
-            auto* producer = mapConsumerProducerIt->second;
-            
-            MS_ASSERT(
-                      this->mapProducerConsumers.find(producer) != this->mapProducerConsumers.end(),
-                      "Producer not present in mapProducerConsumers");
-            
-            // Remove the Consumer from the set of Consumers of the Producer.
-            auto& consumers = this->mapProducerConsumers.at(producer);
-            
-            consumers.erase(consumer);
-            
-            // Remove the Consumer from the map.
-            this->mapConsumerProducer.erase(mapConsumerProducerIt);
-        }
+
+		// NOTE:
+		// This callback is called when the Consumer has been closed but its Producer
+		// remains alive, so the entry in mapProducerConsumers still exists and must
+		// be removed.
+
+		auto mapConsumerProducerIt = this->mapConsumerProducer.find(consumer);
+
+		MS_ASSERT(
+		  mapConsumerProducerIt != this->mapConsumerProducer.end(),
+		  "Consumer not present in mapConsumerProducer");
+
+		// Get the associated Producer.
+		auto* producer = mapConsumerProducerIt->second;
+
+		MS_ASSERT(
+		  this->mapProducerConsumers.find(producer) != this->mapProducerConsumers.end(),
+		  "Producer not present in mapProducerConsumers");
+
+		// Remove the Consumer from the set of Consumers of the Producer.
+		auto& consumers = this->mapProducerConsumers.at(producer);
+
+		consumers.erase(consumer);
+
+		// Remove the Consumer from the map.
+		this->mapConsumerProducer.erase(mapConsumerProducerIt);
 	}
 
 	inline void Router::OnTransportConsumerProducerClosed(
@@ -1017,7 +948,7 @@
 	}
 
 	inline void Router::OnTransportNewDataConsumer(
-	  RTC::Transport* /*transport*/, RTC::DataConsumer* dataConsumer, const std::string& dataProducerId)
+	  RTC::Transport* /*transport*/, RTC::DataConsumer* dataConsumer, std::string& dataProducerId)
 	{
 		MS_TRACE();
 
@@ -1109,7 +1040,7 @@
 		MS_TRACE();
 
 		MS_ASSERT(
-		  this->mapTransports.find(transport->GetId()) != this->mapTransports.end(),
+		  this->mapTransports.find(transport->id) != this->mapTransports.end(),
 		  "Transport not present in mapTransports");
 
 		// Tell the Transport to close all its Producers and Consumers so it will
@@ -1117,7 +1048,7 @@
 		transport->CloseProducersAndConsumers();
 
 		// Remove it from the map.
-		this->mapTransports.erase(transport->GetId());
+		this->mapTransports.erase(transport->id);
 
 		// Delete it.
 		delete transport;
