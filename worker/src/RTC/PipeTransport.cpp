--- conflicted
+++ resolved
@@ -22,16 +22,11 @@
 
 	// NOLINTNEXTLINE(cppcoreguidelines-pro-type-member-init)
 	PipeTransport::PipeTransport(
-<<<<<<< HEAD
-	  RTC::Shared* shared, const std::string& id, RTC::TransportListener* listener, json& data)
-	  : RTC::Transport::Transport(shared, id, listener, data)
-=======
 	  RTC::Shared* shared,
 	  const std::string& id,
-	  RTC::Transport::Listener* listener,
+	  RTC::TransportListener* listener,
 	  const FBS::PipeTransport::PipeTransportOptions* options)
 	  : RTC::Transport::Transport(shared, id, listener, options->base())
->>>>>>> eb5e204a
 	{
 		MS_TRACE();
 
