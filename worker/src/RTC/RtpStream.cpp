#define MS_CLASS "RTC::RtpStream"
// #define MS_LOG_DEV_LEVEL 3

#include "RTC/RtpStream.hpp"
#include "Logger.hpp"
#include "RTC/SeqManager.hpp"

namespace RTC
{
	/* Static. */

	static constexpr uint16_t MaxDropout{ 3000 };
	static constexpr uint16_t MaxMisorder{ 1500 };
	static constexpr uint32_t RtpSeqMod{ 1 << 16 };
	static constexpr size_t ScoreHistogramLength{ 24 };

	/* Instance methods. */

	RtpStream::RtpStream(
	  RTC::RtpStream::Listener* listener, RTC::RtpStream::Params& params, uint8_t initialScore)
	  : listener(listener), params(params), score(initialScore), activeSinceMs(DepLibUV::GetTimeMs())
	{
		MS_TRACE();
	}

	RtpStream::~RtpStream()
	{
		MS_TRACE();

		delete this->rtxStream;
		this->rtxStream = nullptr;
	}

	flatbuffers::Offset<FBS::RtpStream::Dump> RtpStream::FillBuffer(
	  flatbuffers::FlatBufferBuilder& builder) const
	{
		MS_TRACE();

		// Add params.
		auto params = this->params.FillBuffer(builder);

		// Add rtxStream.
		flatbuffers::Offset<FBS::RtxStream::RtxDump> rtxStream;

		if (HasRtx())
		{
			rtxStream = this->rtxStream->FillBuffer(builder);
		}

		return FBS::RtpStream::CreateDump(builder, params, this->score, rtxStream);
	}

	flatbuffers::Offset<FBS::RtpStream::Stats> RtpStream::FillBufferStats(
	  flatbuffers::FlatBufferBuilder& builder)
	{
		MS_TRACE();

		const uint64_t nowMs = DepLibUV::GetTimeMs();
<<<<<<< HEAD

		jsonObject["timestamp"]            = nowMs;
		jsonObject["ssrc"]                 = this->params.ssrc;
		jsonObject["kind"]                 = RtpCodecMimeType::type2String[this->params.mimeType.GetType()];
		jsonObject["mimeType"]             = this->params.mimeType.ToString();
		jsonObject["packetsLost"]          = this->packetsLost;
		jsonObject["fractionLost"]         = this->fractionLost;
		jsonObject["packetsDiscarded"]     = this->packetsDiscarded;
		jsonObject["packetsRetransmitted"] = this->packetsRetransmitted;
		jsonObject["packetsRepaired"]      = this->packetsRepaired;
		jsonObject["nackCount"]            = this->nackCount;
		jsonObject["nackPacketCount"]      = this->nackPacketCount;
		jsonObject["pliCount"]             = this->pliCount;
		jsonObject["firCount"]             = this->firCount;
		jsonObject["score"]                = this->score;

		if (!this->params.rid.empty())
			jsonObject["rid"] = this->params.rid;

		if (this->params.rtxSsrc)
			jsonObject["rtxSsrc"] = this->params.rtxSsrc;

		if (this->rtxStream)
			jsonObject["rtxPacketsDiscarded"] = this->rtxStream->GetPacketsDiscarded();

		if (this->rtt > 0.0f)
			jsonObject["roundTripTime"] = this->rtt;
=======
		const auto mediaKind = this->params.mimeType.type == RTC::RtpCodecMimeType::Type::AUDIO
		                         ? FBS::RtpParameters::MediaKind::AUDIO
		                         : FBS::RtpParameters::MediaKind::VIDEO;

		auto baseStats = FBS::RtpStream::CreateBaseStatsDirect(
		  builder,
		  nowMs,
		  this->params.ssrc,
		  mediaKind,
		  this->params.mimeType.ToString().c_str(),
		  this->packetsLost,
		  this->fractionLost,
		  this->packetsDiscarded,
		  this->packetsRetransmitted,
		  this->packetsRepaired,
		  this->nackCount,
		  this->nackPacketCount,
		  this->pliCount,
		  this->firCount,
		  this->score,
		  !this->params.rid.empty() ? this->params.rid.c_str() : nullptr,
		  this->params.rtxSsrc ? flatbuffers::Optional<uint32_t>(this->params.rtxSsrc)
		                       : flatbuffers::nullopt,
		  this->rtxStream ? this->rtxStream->GetPacketsDiscarded() : 0,
		  this->rtt > 0.0f ? this->rtt : 0);

		return FBS::RtpStream::CreateStats(
		  builder, FBS::RtpStream::StatsData::BaseStats, baseStats.Union());
>>>>>>> eb5e204a
	}

	void RtpStream::SetRtx(uint8_t payloadType, uint32_t ssrc)
	{
		MS_TRACE();

		this->params.rtxPayloadType = payloadType;
		this->params.rtxSsrc        = ssrc;

		if (HasRtx())
		{
			delete this->rtxStream;
			this->rtxStream = nullptr;
		}

		// Set RTX stream params.
		RTC::RtxStream::Params params;

		params.ssrc             = ssrc;
		params.payloadType      = payloadType;
		params.clockRate        = GetClockRate();
		params.rrid             = GetRid();
		params.cname            = GetCname();
        // Tell the RtpCodecMimeType to update its string based on current type and subtype.
        params.mimeType.SetType(GetMimeType().GetType());
        params.mimeType.SetSubType(RTC::RtpCodecMimeType::Subtype::RTX);

		this->rtxStream = new RTC::RtxStream(params);
	}

	bool RtpStream::ReceiveStreamPacket(RTC::RtpPacket* packet)
	{
		MS_TRACE();

		const uint16_t seq = packet->GetSequenceNumber();

		// If this is the first packet seen, initialize stuff.
		if (!this->started)
		{
			InitSeq(seq);

			this->started     = true;
			this->maxSeq      = seq - 1;
			this->maxPacketTs = packet->GetTimestamp();
			this->maxPacketMs = DepLibUV::GetTimeMs();
		}

		// If not a valid packet ignore it.
		if (!UpdateSeq(packet))
		{
			MS_WARN_TAG(
			  rtp,
			  "invalid packet [ssrc:%" PRIu32 ", seq:%" PRIu16 "]",
			  packet->GetSsrc(),
			  packet->GetSequenceNumber());

			return false;
		}

		// Update highest seen RTP timestamp.
		if (RTC::SeqManager<uint32_t>::IsSeqHigherThan(packet->GetTimestamp(), this->maxPacketTs))
		{
			this->maxPacketTs = packet->GetTimestamp();
			this->maxPacketMs = DepLibUV::GetTimeMs();
		}

		return true;
	}

	void RtpStream::ResetScore(uint8_t score, bool notify)
	{
		MS_TRACE();

		this->scores.clear();

		if (this->score != score)
		{
			auto previousScore = this->score;

			this->score = score;

			// If previous score was 0 (and new one is not 0) then update activeSinceMs.
			if (previousScore == 0u)
			{
				this->activeSinceMs = DepLibUV::GetTimeMs();
			}

			// Notify the listener.
			if (notify)
			{
				this->listener->OnRtpStreamScore(this, score, previousScore);
			}
		}
	}

	bool RtpStream::UpdateSeq(RTC::RtpPacket* packet)
	{
		MS_TRACE();

		const uint16_t seq    = packet->GetSequenceNumber();
		const uint16_t udelta = seq - this->maxSeq;

		// If the new packet sequence number is greater than the max seen but not
		// "so much bigger", accept it.
		// NOTE: udelta also handles the case of a new cycle, this is:
		//    maxSeq:65536, seq:0 => udelta:1
		if (udelta < MaxDropout)
		{
			// In order, with permissible gap.
			if (seq < this->maxSeq)
			{
				// Sequence number wrapped: count another 64K cycle.
				this->cycles += RtpSeqMod;
			}

			this->maxSeq = seq;
		}
		// Too old packet received (older than the allowed misorder).
		// Or too new packet (more than acceptable dropout).
		else if (udelta <= RtpSeqMod - MaxMisorder)
		{
			// The sequence number made a very large jump. If two sequential packets
			// arrive, accept the latter.
			if (seq == this->badSeq)
			{
				// Two sequential packets. Assume that the other side restarted without
				// telling us so just re-sync (i.e., pretend this was the first packet).
				MS_WARN_TAG(
				  rtp,
				  "too bad sequence number, re-syncing RTP [ssrc:%" PRIu32 ", seq:%" PRIu16 "]",
				  packet->GetSsrc(),
				  packet->GetSequenceNumber());

				InitSeq(seq);

				this->maxPacketTs = packet->GetTimestamp();
				this->maxPacketMs = DepLibUV::GetTimeMs();

				// Notify the subclass about it.
				UserOnSequenceNumberReset();
			}
			else
			{
				MS_WARN_TAG(
				  rtp,
				  "bad sequence number, ignoring packet [ssrc:%" PRIu32 ", seq:%" PRIu16 "]",
				  packet->GetSsrc(),
				  packet->GetSequenceNumber());

				this->badSeq = (seq + 1) & (RtpSeqMod - 1);

				// Packet discarded due to late or early arriving.
				this->packetsDiscarded++;

				return false;
			}
		}
		// Acceptable misorder.
		else
		{
			// Do nothing.
		}

		return true;
	}

	void RtpStream::UpdateScore(uint8_t score)
	{
		MS_TRACE();

		// Add the score into the histogram.
		if (this->scores.size() == ScoreHistogramLength)
		{
			this->scores.erase(this->scores.begin());
		}

		auto previousScore = this->score;

		// Compute new effective score taking into accout entries in the histogram.
		this->scores.push_back(score);

		/*
		 * Scoring mechanism is a weighted average.
		 *
		 * The more recent the score is, the more weight it has.
		 * The oldest score has a weight of 1 and subsequent scores weight is
		 * increased by one sequentially.
		 *
		 * Ie:
		 * - scores: [1,2,3,4]
		 * - this->scores = ((1) + (2+2) + (3+3+3) + (4+4+4+4)) / 10 = 2.8 => 3
		 */

		size_t weight{ 0 };
		size_t samples{ 0 };
		size_t totalScore{ 0 };

		for (auto score : this->scores)
		{
			weight++;
			samples += weight;
			totalScore += weight * score;
		}

		// clang-tidy "thinks" that this can lead to division by zero but we are
		// smarter.
		// NOLINTNEXTLINE(clang-analyzer-core.DivideZero)
		this->score = static_cast<uint8_t>(std::round(static_cast<double>(totalScore) / samples));

		// Call the listener if the global score has changed.
		if (this->score != previousScore)
		{
			MS_DEBUG_TAG(
			  score,
			  "[added score:%" PRIu8 ", previous computed score:%" PRIu8 ", new computed score:%" PRIu8
			  "] (calling listener)",
			  score,
			  previousScore,
			  this->score);

			// If previous score was 0 (and new one is not 0) then update activeSinceMs.
			if (previousScore == 0u)
			{
				this->activeSinceMs = DepLibUV::GetTimeMs();
			}

			this->listener->OnRtpStreamScore(this, this->score, previousScore);
		}
		else
		{
#if MS_LOG_DEV_LEVEL == 3
			MS_DEBUG_TAG(
			  score,
			  "[added score:%" PRIu8 ", previous computed score:%" PRIu8 ", new computed score:%" PRIu8
			  "] (no change)",
			  score,
			  previousScore,
			  this->score);
#endif
		}
	}

	void RtpStream::PacketRetransmitted(RTC::RtpPacket* /*packet*/)
	{
		MS_TRACE();

		this->packetsRetransmitted++;
	}

	void RtpStream::PacketRepaired(RTC::RtpPacket* /*packet*/)
	{
		MS_TRACE();

		this->packetsRepaired++;
	}

	inline void RtpStream::InitSeq(uint16_t seq)
	{
		MS_TRACE();

		// Initialize/reset RTP counters.
		this->baseSeq = seq;
		this->maxSeq  = seq;
		this->badSeq  = RtpSeqMod + 1; // So seq == badSeq is false.
	}

	flatbuffers::Offset<FBS::RtpStream::Params> RtpStream::Params::FillBuffer(
	  flatbuffers::FlatBufferBuilder& builder) const
	{
		MS_TRACE();

		return FBS::RtpStream::CreateParamsDirect(
		  builder,
		  this->encodingIdx,
		  this->ssrc,
		  this->payloadType,
		  this->mimeType.ToString().c_str(),
		  this->clockRate,
		  this->rid.c_str(),
		  this->cname.c_str(),
		  this->rtxSsrc != 0 ? flatbuffers::Optional<uint32_t>(this->rtxSsrc) : flatbuffers::nullopt,
		  this->rtxSsrc != 0 ? flatbuffers::Optional<uint8_t>(this->rtxPayloadType) : flatbuffers::nullopt,
		  this->useNack,
		  this->usePli,
		  this->useFir,
		  this->useInBandFec,
		  this->useDtx,
		  this->spatialLayers,
		  this->temporalLayers);
	}
} // namespace RTC<|MERGE_RESOLUTION|>--- conflicted
+++ resolved
@@ -17,7 +17,7 @@
 	/* Instance methods. */
 
 	RtpStream::RtpStream(
-	  RTC::RtpStream::Listener* listener, RTC::RtpStream::Params& params, uint8_t initialScore)
+	  RTC::RtpStream::Listener* listener, const RTC::RtpStream::Params& params, uint8_t initialScore)
 	  : listener(listener), params(params), score(initialScore), activeSinceMs(DepLibUV::GetTimeMs())
 	{
 		MS_TRACE();
@@ -56,35 +56,6 @@
 		MS_TRACE();
 
 		const uint64_t nowMs = DepLibUV::GetTimeMs();
-<<<<<<< HEAD
-
-		jsonObject["timestamp"]            = nowMs;
-		jsonObject["ssrc"]                 = this->params.ssrc;
-		jsonObject["kind"]                 = RtpCodecMimeType::type2String[this->params.mimeType.GetType()];
-		jsonObject["mimeType"]             = this->params.mimeType.ToString();
-		jsonObject["packetsLost"]          = this->packetsLost;
-		jsonObject["fractionLost"]         = this->fractionLost;
-		jsonObject["packetsDiscarded"]     = this->packetsDiscarded;
-		jsonObject["packetsRetransmitted"] = this->packetsRetransmitted;
-		jsonObject["packetsRepaired"]      = this->packetsRepaired;
-		jsonObject["nackCount"]            = this->nackCount;
-		jsonObject["nackPacketCount"]      = this->nackPacketCount;
-		jsonObject["pliCount"]             = this->pliCount;
-		jsonObject["firCount"]             = this->firCount;
-		jsonObject["score"]                = this->score;
-
-		if (!this->params.rid.empty())
-			jsonObject["rid"] = this->params.rid;
-
-		if (this->params.rtxSsrc)
-			jsonObject["rtxSsrc"] = this->params.rtxSsrc;
-
-		if (this->rtxStream)
-			jsonObject["rtxPacketsDiscarded"] = this->rtxStream->GetPacketsDiscarded();
-
-		if (this->rtt > 0.0f)
-			jsonObject["roundTripTime"] = this->rtt;
-=======
 		const auto mediaKind = this->params.mimeType.type == RTC::RtpCodecMimeType::Type::AUDIO
 		                         ? FBS::RtpParameters::MediaKind::AUDIO
 		                         : FBS::RtpParameters::MediaKind::VIDEO;
@@ -113,7 +84,6 @@
 
 		return FBS::RtpStream::CreateStats(
 		  builder, FBS::RtpStream::StatsData::BaseStats, baseStats.Union());
->>>>>>> eb5e204a
 	}
 
 	void RtpStream::SetRtx(uint8_t payloadType, uint32_t ssrc)
@@ -134,12 +104,14 @@
 
 		params.ssrc             = ssrc;
 		params.payloadType      = payloadType;
+		params.mimeType.type    = GetMimeType().type;
+		params.mimeType.subtype = RTC::RtpCodecMimeType::Subtype::RTX;
 		params.clockRate        = GetClockRate();
 		params.rrid             = GetRid();
 		params.cname            = GetCname();
-        // Tell the RtpCodecMimeType to update its string based on current type and subtype.
-        params.mimeType.SetType(GetMimeType().GetType());
-        params.mimeType.SetSubType(RTC::RtpCodecMimeType::Subtype::RTX);
+
+		// Tell the RtpCodecMimeType to update its string based on current type and subtype.
+		params.mimeType.UpdateMimeType();
 
 		this->rtxStream = new RTC::RtxStream(params);
 	}
