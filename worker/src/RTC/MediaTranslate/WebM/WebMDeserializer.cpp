#include "RTC/MediaTranslate/WebM/WebMDeserializer.hpp"
#include "RTC/MediaTranslate/WebM/WebMDeserializedTrack.hpp"

namespace RTC
{

WebMDeserializer::WebMDeserializer(const std::shared_ptr<BufferAllocator>& allocator)
    : MediaFrameDeserializer(allocator)
    , _reader(allocator)
{
}

WebMDeserializer::~WebMDeserializer()
{
    WebMDeserializer::Clear();
}

void WebMDeserializer::Clear()
{
    MediaFrameDeserializer::Clear();
    _reader.ClearBuffers();
}

MediaFrameDeserializeResult WebMDeserializer::AddBuffer(std::shared_ptr<Buffer> buffer)
{
    return FromMkvReadResult(_reader.AddBuffer(std::move(buffer)));
}

void WebMDeserializer::ParseTracksInfo()
{
<<<<<<< HEAD
    if (const auto tracks = _reader->GetTracks()) {
        if (const auto tracksCount = tracks->GetTracksCount()) {
            for (unsigned long i = 0UL; i < tracksCount; ++i) {
                if (auto trackInfo = TrackInfo::Create(tracks, _reader->GetSegment(),
                                                       i, GetAllocator())) {
                    const auto type = trackInfo->GetMime();
                    AddTrack(type, std::move(trackInfo));
                }
            }
        }
    }
}

MediaFrameDeserializeResult WebMDeserializer::FromMkvReadResult(MkvReadResult result)
{
    switch (result) {
        case MkvReadResult::InvalidInputArg:
            return MediaFrameDeserializeResult::InvalidArg;
        case MkvReadResult::OutOfMemory:
            return MediaFrameDeserializeResult::OutOfMemory;
        case MkvReadResult::BufferNotFull:
        case MkvReadResult::NoMoreClusters:
            return MediaFrameDeserializeResult::NeedMoreData;
        case MkvReadResult::Success:
            return MediaFrameDeserializeResult::Success;
        default:
            break;
    }
    return MediaFrameDeserializeResult::ParseError;
}

WebMDeserializer::TrackInfo::TrackInfo(RtpCodecMimeType::Type type,
                                       RtpCodecMimeType::Subtype subType,
                                       mkvparser::Segment* segment,
                                       long long trackNum,
                                       const std::shared_ptr<BufferAllocator>& allocator)
    : BufferAllocations<MediaFrameDeserializedTrack>(allocator)
    , _mime(type, subType)
    , _segment(segment)
    , _trackNum(trackNum)
{
}

StreamState WebMDeserializer::TrackInfo::GetState() const
{
    if (_currentBlockEntry) {
        return _currentBlockEntry->EOS() ? StreamState::End : StreamState::InTheMiddle;
    }
    if (_cluster && _cluster->GetEntryCount() == _blockEntryIndex) {
        return StreamState::End;
    }
    return StreamState::BeforeTheStart;
}

void WebMDeserializer::TrackInfo::Reset()
{
    _cluster = _segment->GetFirst();
    _currentBlockEntry = nullptr;
    _blockEntryIndex = 0L;
    _currentBlockFrameIndex = 0;
}

std::optional<MediaFrame> WebMDeserializer::TrackInfo::NextFrame(size_t payloadOffset,
                                                                 bool skipPayload,
                                                                 size_t payloadExtraSize)
{
    std::optional<MediaFrame> mediaFrame;
    MkvReadResult mkvResult = MkvReadResult::Success;
    if (_currentBlockEntry && _currentBlockEntry->EOS()) {
        mkvResult = MkvReadResult::NoMoreClusters;
    }
    else {
        if (!_currentBlockEntry || _currentBlockFrameIndex == _currentBlockEntry->GetBlock()->GetFrameCount()) {
            mkvResult = AdvanceToNextBlockEntry();
        }
        if (MaybeOk(mkvResult) && _currentBlockEntry) {
            const auto block = _currentBlockEntry->GetBlock();
            const auto& frame = block->GetFrame(_currentBlockFrameIndex++);
            const size_t frameLen = skipPayload ? 0U : static_cast<size_t>(frame.len);
            const auto buffer = AllocateBuffer(payloadOffset + frameLen + payloadExtraSize);
            if (!skipPayload) { // read frame content
                if (buffer) {
                    const auto payloadAddr = buffer->GetData() + payloadOffset;
                    const auto res = frame.Read(_segment->m_pReader, payloadAddr);
                    mkvResult = ToMkvReadResult(res);
                }
                else {
                    mkvResult = MkvReadResult::OutOfMemory;
                    MS_ERROR("allocation of [%zu bytes] buffer failed", payloadOffset + frameLen);
                }
            }
            if (MaybeOk(mkvResult)) {
                mediaFrame = std::make_optional<MediaFrame>(_mime, GetClockRate(), GetAllocator());
                mediaFrame->SetKeyFrame(block->IsKey());
                mediaFrame->AddPayload(buffer);
                const auto ts = GetBlockTime(block);
                if (ts.has_value()) {
                    mediaFrame->SetTimestamp(ts.value());
                }
                SetLastPayloadSize(frameLen);
            }
        }
    }
    auto result = FromMkvReadResult(mkvResult);
    if (!mediaFrame && MediaFrameDeserializeResult::NeedMoreData == result &&
        StreamState::End == GetState()) {
        // reading of all frames was completed
        result = MediaFrameDeserializeResult::Success;
    }
    SetLastResult(result);
    return mediaFrame;
}

std::unique_ptr<WebMDeserializer::TrackInfo> WebMDeserializer::TrackInfo::
    Create(const mkvparser::Tracks* tracks, mkvparser::Segment* segment,
           unsigned long trackIndex, const std::shared_ptr<BufferAllocator>& allocator)
{
    std::unique_ptr<TrackInfo> trackInfo;
    if (tracks && segment) {
        if (const auto track = tracks->GetTrackByIndex(trackIndex)) {
            std::optional<RtpCodecMimeType::Type> type;
            switch (track->GetType()) {
                case mkvparser::Track::Type::kVideo:
                    type = RtpCodecMimeType::Type::VIDEO;
                    break;
                case mkvparser::Track::Type::kAudio:
                    type = RtpCodecMimeType::Type::AUDIO;
                    break;
                default:
                    MS_WARN_DEV("Unsupported WebM media track type: %ld", track->GetType());
                    break;
            }
            if (type.has_value()) {
                std::optional<RtpCodecMimeType::Subtype> subtype;
                for (auto it = RtpCodecMimeType::subtype2String.begin();
                     it != RtpCodecMimeType::subtype2String.end(); ++it) {
                    const auto codecId = WebMCodecs::GetCodecId(it->first);
                    if (codecId && 0 == std::strcmp(track->GetCodecId(), codecId)) {
                        subtype = it->first;
                        break;
                    }
                }
                if (subtype.has_value()) {
                    if (subtype.has_value()) {
                        trackInfo.reset(new TrackInfo(type.value(), subtype.value(),
                                                      segment, track->GetNumber(), allocator));
                        trackInfo->Reset();
                        if (RtpCodecMimeType::Type::AUDIO == type.value()) {
                            trackInfo->SetClockRate(static_cast<const mkvparser::AudioTrack*>(track)->GetSamplingRate());
                        }
                    }
                }
                else {
                    MS_WARN_DEV("Unsupported WebM codec type: %s", track->GetCodecId());
                }
            }
        }
    }
    return trackInfo;
}

MkvReadResult WebMDeserializer::TrackInfo::AdvanceToNextBlockEntry()
{
    if (_cluster) {
        for (;;) {
            long res = _cluster->GetEntry(_blockEntryIndex, _currentBlockEntry);
            MS_DEBUG_DEV("Cluster::GetEntry returned: %s", MkvReadResultToString(res));
            if (1L == res) {
                goto block_exit;
            }
            long long pos;
            long len;
            if (res < 0L) {
                // Need to parse this cluster some more
                if (mkvparser::E_BUFFER_NOT_FULL == res) {
                    res = _cluster->Parse(pos, len);
                    MS_DEBUG_DEV("Cluster::Parse returned: %s", MkvReadResultToString(res));
                }
                SetNextBlockIterationResult(res, "Cluster::Parse");
                if (res < 0L) { // I/O error
                    return ToMkvReadResult(res);
                }
                continue;
            } else if (res == 0L) {
                // We're done with this cluster
                const mkvparser::Cluster* nextCluster = nullptr;
                res = _segment->ParseNext(_cluster, nextCluster, pos, len);
                MS_DEBUG_DEV("Segment::ParseNext returned: %s", MkvReadResultToString(res));
                SetNextBlockIterationResult(res, "Segment::ParseNext");
                if (res != 0L) {
                    return ToMkvReadResult(res);
                }
                MS_ASSERT(nextCluster, "next WebM cluster must not be null");
                MS_ASSERT(!nextCluster->EOS(), "next WebM cluster is end of the stream");
                _cluster = nextCluster;
                res = _cluster->Parse(pos, len);
                MS_DEBUG_DEV("Cluster::Parse (2) returned: %s", MkvReadResultToString(res));
                SetNextBlockIterationResult(res, "Cluster::Parse (2)");
                if (res < 0L) {
                    return ToMkvReadResult(res);
                }
                _blockEntryIndex = 0L;
                continue;
            }
block_exit:
            MS_ASSERT(_currentBlockEntry, "block entry must not be null");
            MS_ASSERT(_currentBlockEntry->GetBlock(), "block must not be null");
            ++_blockEntryIndex;
            if (_currentBlockEntry->GetBlock()->GetTrackNumber() == _trackNum) {
                _currentBlockFrameIndex = 0;
                break;
            }
        }
    }
    return ToMkvReadResult(_nextBlockIterationResult);
}

std::optional<webrtc::Timestamp> WebMDeserializer::TrackInfo::GetBlockTime(const mkvparser::Block* block) const
{
    if (block && _currentBlockEntry) {
        return webrtc::Timestamp::us(block->GetTime(_currentBlockEntry->GetCluster()) / 1000);
    }
    return std::nullopt;
}

void WebMDeserializer::TrackInfo::SetNextBlockIterationResult(long result, const char* operationName)
{
    if (_nextBlockIterationResult != result) {
        if (result < 0) {
            const auto mkvResult = ToMkvReadResult(result);
            if (MkvReadResult::BufferNotFull != mkvResult) {
                MS_ERROR("%s error: %s", operationName, MkvReadResultToString(mkvResult));
                _cluster = nullptr;
=======
    if (const auto tracks = _reader.GetTracks()) {
        for (unsigned long i = 0UL, end = tracks->GetTracksCount(); i < end; ++i) {
            if (auto track = WebMDeserializedTrack::Create(tracks, i, GetAllocator())) {
                const auto type = track->GetMime();
                AddTrack(type, std::move(track));
>>>>>>> 19322bd2
            }
        }
    }
}

} // namespace RTC<|MERGE_RESOLUTION|>--- conflicted
+++ resolved
@@ -28,247 +28,11 @@
 
 void WebMDeserializer::ParseTracksInfo()
 {
-<<<<<<< HEAD
-    if (const auto tracks = _reader->GetTracks()) {
-        if (const auto tracksCount = tracks->GetTracksCount()) {
-            for (unsigned long i = 0UL; i < tracksCount; ++i) {
-                if (auto trackInfo = TrackInfo::Create(tracks, _reader->GetSegment(),
-                                                       i, GetAllocator())) {
-                    const auto type = trackInfo->GetMime();
-                    AddTrack(type, std::move(trackInfo));
-                }
-            }
-        }
-    }
-}
-
-MediaFrameDeserializeResult WebMDeserializer::FromMkvReadResult(MkvReadResult result)
-{
-    switch (result) {
-        case MkvReadResult::InvalidInputArg:
-            return MediaFrameDeserializeResult::InvalidArg;
-        case MkvReadResult::OutOfMemory:
-            return MediaFrameDeserializeResult::OutOfMemory;
-        case MkvReadResult::BufferNotFull:
-        case MkvReadResult::NoMoreClusters:
-            return MediaFrameDeserializeResult::NeedMoreData;
-        case MkvReadResult::Success:
-            return MediaFrameDeserializeResult::Success;
-        default:
-            break;
-    }
-    return MediaFrameDeserializeResult::ParseError;
-}
-
-WebMDeserializer::TrackInfo::TrackInfo(RtpCodecMimeType::Type type,
-                                       RtpCodecMimeType::Subtype subType,
-                                       mkvparser::Segment* segment,
-                                       long long trackNum,
-                                       const std::shared_ptr<BufferAllocator>& allocator)
-    : BufferAllocations<MediaFrameDeserializedTrack>(allocator)
-    , _mime(type, subType)
-    , _segment(segment)
-    , _trackNum(trackNum)
-{
-}
-
-StreamState WebMDeserializer::TrackInfo::GetState() const
-{
-    if (_currentBlockEntry) {
-        return _currentBlockEntry->EOS() ? StreamState::End : StreamState::InTheMiddle;
-    }
-    if (_cluster && _cluster->GetEntryCount() == _blockEntryIndex) {
-        return StreamState::End;
-    }
-    return StreamState::BeforeTheStart;
-}
-
-void WebMDeserializer::TrackInfo::Reset()
-{
-    _cluster = _segment->GetFirst();
-    _currentBlockEntry = nullptr;
-    _blockEntryIndex = 0L;
-    _currentBlockFrameIndex = 0;
-}
-
-std::optional<MediaFrame> WebMDeserializer::TrackInfo::NextFrame(size_t payloadOffset,
-                                                                 bool skipPayload,
-                                                                 size_t payloadExtraSize)
-{
-    std::optional<MediaFrame> mediaFrame;
-    MkvReadResult mkvResult = MkvReadResult::Success;
-    if (_currentBlockEntry && _currentBlockEntry->EOS()) {
-        mkvResult = MkvReadResult::NoMoreClusters;
-    }
-    else {
-        if (!_currentBlockEntry || _currentBlockFrameIndex == _currentBlockEntry->GetBlock()->GetFrameCount()) {
-            mkvResult = AdvanceToNextBlockEntry();
-        }
-        if (MaybeOk(mkvResult) && _currentBlockEntry) {
-            const auto block = _currentBlockEntry->GetBlock();
-            const auto& frame = block->GetFrame(_currentBlockFrameIndex++);
-            const size_t frameLen = skipPayload ? 0U : static_cast<size_t>(frame.len);
-            const auto buffer = AllocateBuffer(payloadOffset + frameLen + payloadExtraSize);
-            if (!skipPayload) { // read frame content
-                if (buffer) {
-                    const auto payloadAddr = buffer->GetData() + payloadOffset;
-                    const auto res = frame.Read(_segment->m_pReader, payloadAddr);
-                    mkvResult = ToMkvReadResult(res);
-                }
-                else {
-                    mkvResult = MkvReadResult::OutOfMemory;
-                    MS_ERROR("allocation of [%zu bytes] buffer failed", payloadOffset + frameLen);
-                }
-            }
-            if (MaybeOk(mkvResult)) {
-                mediaFrame = std::make_optional<MediaFrame>(_mime, GetClockRate(), GetAllocator());
-                mediaFrame->SetKeyFrame(block->IsKey());
-                mediaFrame->AddPayload(buffer);
-                const auto ts = GetBlockTime(block);
-                if (ts.has_value()) {
-                    mediaFrame->SetTimestamp(ts.value());
-                }
-                SetLastPayloadSize(frameLen);
-            }
-        }
-    }
-    auto result = FromMkvReadResult(mkvResult);
-    if (!mediaFrame && MediaFrameDeserializeResult::NeedMoreData == result &&
-        StreamState::End == GetState()) {
-        // reading of all frames was completed
-        result = MediaFrameDeserializeResult::Success;
-    }
-    SetLastResult(result);
-    return mediaFrame;
-}
-
-std::unique_ptr<WebMDeserializer::TrackInfo> WebMDeserializer::TrackInfo::
-    Create(const mkvparser::Tracks* tracks, mkvparser::Segment* segment,
-           unsigned long trackIndex, const std::shared_ptr<BufferAllocator>& allocator)
-{
-    std::unique_ptr<TrackInfo> trackInfo;
-    if (tracks && segment) {
-        if (const auto track = tracks->GetTrackByIndex(trackIndex)) {
-            std::optional<RtpCodecMimeType::Type> type;
-            switch (track->GetType()) {
-                case mkvparser::Track::Type::kVideo:
-                    type = RtpCodecMimeType::Type::VIDEO;
-                    break;
-                case mkvparser::Track::Type::kAudio:
-                    type = RtpCodecMimeType::Type::AUDIO;
-                    break;
-                default:
-                    MS_WARN_DEV("Unsupported WebM media track type: %ld", track->GetType());
-                    break;
-            }
-            if (type.has_value()) {
-                std::optional<RtpCodecMimeType::Subtype> subtype;
-                for (auto it = RtpCodecMimeType::subtype2String.begin();
-                     it != RtpCodecMimeType::subtype2String.end(); ++it) {
-                    const auto codecId = WebMCodecs::GetCodecId(it->first);
-                    if (codecId && 0 == std::strcmp(track->GetCodecId(), codecId)) {
-                        subtype = it->first;
-                        break;
-                    }
-                }
-                if (subtype.has_value()) {
-                    if (subtype.has_value()) {
-                        trackInfo.reset(new TrackInfo(type.value(), subtype.value(),
-                                                      segment, track->GetNumber(), allocator));
-                        trackInfo->Reset();
-                        if (RtpCodecMimeType::Type::AUDIO == type.value()) {
-                            trackInfo->SetClockRate(static_cast<const mkvparser::AudioTrack*>(track)->GetSamplingRate());
-                        }
-                    }
-                }
-                else {
-                    MS_WARN_DEV("Unsupported WebM codec type: %s", track->GetCodecId());
-                }
-            }
-        }
-    }
-    return trackInfo;
-}
-
-MkvReadResult WebMDeserializer::TrackInfo::AdvanceToNextBlockEntry()
-{
-    if (_cluster) {
-        for (;;) {
-            long res = _cluster->GetEntry(_blockEntryIndex, _currentBlockEntry);
-            MS_DEBUG_DEV("Cluster::GetEntry returned: %s", MkvReadResultToString(res));
-            if (1L == res) {
-                goto block_exit;
-            }
-            long long pos;
-            long len;
-            if (res < 0L) {
-                // Need to parse this cluster some more
-                if (mkvparser::E_BUFFER_NOT_FULL == res) {
-                    res = _cluster->Parse(pos, len);
-                    MS_DEBUG_DEV("Cluster::Parse returned: %s", MkvReadResultToString(res));
-                }
-                SetNextBlockIterationResult(res, "Cluster::Parse");
-                if (res < 0L) { // I/O error
-                    return ToMkvReadResult(res);
-                }
-                continue;
-            } else if (res == 0L) {
-                // We're done with this cluster
-                const mkvparser::Cluster* nextCluster = nullptr;
-                res = _segment->ParseNext(_cluster, nextCluster, pos, len);
-                MS_DEBUG_DEV("Segment::ParseNext returned: %s", MkvReadResultToString(res));
-                SetNextBlockIterationResult(res, "Segment::ParseNext");
-                if (res != 0L) {
-                    return ToMkvReadResult(res);
-                }
-                MS_ASSERT(nextCluster, "next WebM cluster must not be null");
-                MS_ASSERT(!nextCluster->EOS(), "next WebM cluster is end of the stream");
-                _cluster = nextCluster;
-                res = _cluster->Parse(pos, len);
-                MS_DEBUG_DEV("Cluster::Parse (2) returned: %s", MkvReadResultToString(res));
-                SetNextBlockIterationResult(res, "Cluster::Parse (2)");
-                if (res < 0L) {
-                    return ToMkvReadResult(res);
-                }
-                _blockEntryIndex = 0L;
-                continue;
-            }
-block_exit:
-            MS_ASSERT(_currentBlockEntry, "block entry must not be null");
-            MS_ASSERT(_currentBlockEntry->GetBlock(), "block must not be null");
-            ++_blockEntryIndex;
-            if (_currentBlockEntry->GetBlock()->GetTrackNumber() == _trackNum) {
-                _currentBlockFrameIndex = 0;
-                break;
-            }
-        }
-    }
-    return ToMkvReadResult(_nextBlockIterationResult);
-}
-
-std::optional<webrtc::Timestamp> WebMDeserializer::TrackInfo::GetBlockTime(const mkvparser::Block* block) const
-{
-    if (block && _currentBlockEntry) {
-        return webrtc::Timestamp::us(block->GetTime(_currentBlockEntry->GetCluster()) / 1000);
-    }
-    return std::nullopt;
-}
-
-void WebMDeserializer::TrackInfo::SetNextBlockIterationResult(long result, const char* operationName)
-{
-    if (_nextBlockIterationResult != result) {
-        if (result < 0) {
-            const auto mkvResult = ToMkvReadResult(result);
-            if (MkvReadResult::BufferNotFull != mkvResult) {
-                MS_ERROR("%s error: %s", operationName, MkvReadResultToString(mkvResult));
-                _cluster = nullptr;
-=======
     if (const auto tracks = _reader.GetTracks()) {
         for (unsigned long i = 0UL, end = tracks->GetTracksCount(); i < end; ++i) {
             if (auto track = WebMDeserializedTrack::Create(tracks, i, GetAllocator())) {
                 const auto type = track->GetMime();
                 AddTrack(type, std::move(track));
->>>>>>> 19322bd2
             }
         }
     }
