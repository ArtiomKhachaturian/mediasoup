#define MS_CLASS "RTC::ProducerTranslator"
#include "RTC/MediaTranslate/ProducerTranslator.hpp"
#include "RTC/MediaTranslate/RtpDepacketizer.hpp"
#include "RTC/MediaTranslate/RtpMediaFrameSerializer.hpp"
#include "RTC/MediaTranslate/TranslatorUtils.hpp"
#include "RTC/RtpStream.hpp"
#include "RTC/Producer.hpp"
#include "Logger.hpp"

namespace {

enum class MimeChangeStatus
{
    Changed,
    NotChanged,
    Failed
};

}

namespace RTC
{

class ProducerTranslator::StreamInfo : public RtpPacketsCollector
{
public:
    StreamInfo(uint32_t clockRate, uint32_t mappedSsrc);
    ~StreamInfo();
    uint32_t GetClockRate() const { return _clockRate; }
    uint32_t GetMappedSsrc() const { return _mappedSsrc; }
    MimeChangeStatus SetMime(const RtpCodecMimeType& mime);
<<<<<<< HEAD
    const RtpCodecMimeType& GetMime() const;
    std::string_view GetFileExtension() const;
    void SetSerializerOutputDevice(OutputDevice* outputDevice, bool set);
    // impl. of RtpPacketsCollector
    void AddPacket(const RtpPacket* packet) final;
private:
    static inline const RtpCodecMimeType _invalidMime;
    const uint32_t _clockRate;
=======
    std::optional<RtpCodecMimeType> GetMime() const;
    void DepacketizeAndSerialize(const RtpPacket* packet) const;
    // impl. of ProducerInputMediaStreamer
    uint32_t GetSsrc() const final { return _ssrc.load(std::memory_order_relaxed); }
    bool AddOutputDevice(OutputDevice* outputDevice) final;
    bool RemoveOutputDevice(OutputDevice* outputDevice) final;
private:
#ifdef WRITE_PRODUCER_RECV_TO_FILE
    std::string_view GetFileExtension(const RtpCodecMimeType& mime) const;
    bool EnsureFileWriter(const RTC::RtpCodecMimeType& mime);
#endif
    void SetOutputDevice(OutputDevice* outputDevice) const;
    void SetLiveMode(bool live) const;
    // impl. of OutputDevice
    void BeginWriteMediaPayload(uint32_t ssrc, bool isKeyFrame,
                                const RtpCodecMimeType& mimeType,
                                uint16_t rtpSequenceNumber,
                                uint32_t rtpTimestamp,
                                uint32_t rtpAbsSendtime) final;
    void EndWriteMediaPayload(uint32_t ssrc, bool ok) final;
    void Write(const std::shared_ptr<const MemoryBuffer>& buffer) final;
private:
    const uint32_t _sampleRate;
>>>>>>> bcdf52ec
    const uint32_t _mappedSsrc;
    ProtectedUniquePtr<RtpDepacketizer> _depacketizer;
    ProtectedSharedPtr<RtpMediaFrameSerializer> _serializer;
};

ProducerTranslator::ProducerTranslator(Producer* producer)
    : _producer(producer)
{
    MS_ASSERT(_producer, "producer must not be null");
}

ProducerTranslator::~ProducerTranslator()
{
    for (const auto mappedSsrc : GetAddedStreams()) {
        RemoveStream(mappedSsrc);
    }
}

bool ProducerTranslator::IsAudio() const
{
    return Media::Kind::AUDIO == _producer->GetKind();
}

void ProducerTranslator::AddObserver(ProducerObserver* observer)
{
    _observers.Add(observer);
}

void ProducerTranslator::RemoveObserver(ProducerObserver* observer)
{
    _observers.Remove(observer);
}

bool ProducerTranslator::AddStream(const RtpStream* stream, uint32_t mappedSsrc)
{
    return mappedSsrc && stream && AddStream(stream->GetMimeType(),
                                             stream->GetClockRate(),
                                             mappedSsrc);
}

bool ProducerTranslator::AddStream(const RtpCodecMimeType& mime, uint32_t clockRate,
                                   uint32_t mappedSsrc)
{
    bool ok = false;
    if (mappedSsrc && mime.IsMediaCodec()) {
        MS_ASSERT(mime.IsAudioCodec() == IsAudio(), "mime types mistmatch");
        MS_ASSERT(clockRate, "clock rate must be greater than zero");
        const auto it = _streams.find(mappedSsrc);
        if (it == _streams.end()) {
            auto streamInfo = std::make_unique<StreamInfo>(clockRate, mappedSsrc);
            ok = MimeChangeStatus::Changed == streamInfo->SetMime(mime);
            if (ok) {
                _streams[mappedSsrc] = std::move(streamInfo);
                if (!_outputDevices.IsEmpty()) {
                    streamInfo->SetSerializerOutputDevice(this, true);
                }
                InvokeObserverMethod(&ProducerObserver::onStreamAdded, mappedSsrc,
                                     mime, clockRate);
            }
            else {
<<<<<<< HEAD
                const auto desc = GetStreamInfoString(mime, mappedSsrc);
                MS_ERROR("not found depacketizer or serializer for stream [%s]", desc.c_str());
=======
                const auto& streamInfo = it->second;
                const auto ssrcChanged = streamInfo->GetSsrc() != stream->GetSsrc();
                if (ssrcChanged) {
                    onProducerStreamRegistered(streamInfo, mappedSsrc, false);
                    streamInfo->SetSsrc(stream->GetSsrc());
                }
                const auto oldMime = streamInfo->GetMime();
                if (oldMime != mime) {
                    ok = MimeChangeStatus::Failed != streamInfo->SetMime(mime);
                    if (!ok) {
                        const auto desc = GetStreamInfoString(mappedSsrc, stream);
                        MS_ERROR("no depacketizer found for stream [%s]", desc.c_str());
                    }
                }
                else {
                    ok = true;
                }
                if (ok) {
                    if (ssrcChanged) {
                        onProducerStreamRegistered(streamInfo, mappedSsrc, true);
                    }
                }
                else {
                    _streams.erase(it);
                }
>>>>>>> bcdf52ec
            }
        }
        else {
            ok = false; // already registered
        }
    }
    return ok;
}

bool ProducerTranslator::RemoveStream(uint32_t mappedSsrc)
{
    if (mappedSsrc) {
        const auto it = _streams.find(mappedSsrc);
        if (it != _streams.end()) {
            const RtpCodecMimeType mime(it->second->GetMime());
            it->second->SetSerializerOutputDevice(this, false);
            _streams.erase(it);
            InvokeObserverMethod(&ProducerObserver::onStreamRemoved, mappedSsrc, mime);
            return true;
        }
    }
    return false;
}

std::string_view ProducerTranslator::GetFileExtension(uint32_t mappedSsrc) const
{
    if (mappedSsrc) {
        const auto it = _streams.find(mappedSsrc);
        if (it != _streams.end()) {
            return it->second->GetFileExtension();
        }
    }
    return std::string_view();
}

std::list<uint32_t> ProducerTranslator::GetAddedStreams() const
{
    std::list<uint32_t> ssrcs;
    for (auto it = _streams.begin(); it != _streams.end(); ++it) {
        ssrcs.push_back(it->first);
    }
    return ssrcs;
}

const std::string& ProducerTranslator::GetId() const
{
    return _producer->id;
}

void ProducerTranslator::AddPacket(const RtpPacket* packet)
{
    if (packet && !IsPaused()) {
        const auto it = _streams.find(packet->GetSsrc());
        if (it != _streams.end()) {
            it->second->AddPacket(packet);
        }
    }
}

void ProducerTranslator::SetLanguage(const std::optional<MediaLanguage>& language)
{
    if (language != _language) {
        const auto from = _language;
        _language = language;
        InvokeObserverMethod(&ProducerObserver::OnLanguageChanged, from, language);
    }
}

void ProducerTranslator::AddOutputDevice(OutputDevice* outputDevice)
{
    if (outputDevice && outputDevice != this && _outputDevices.Add(outputDevice) &&
        1UL == _outputDevices.GetSize()) {
        for (auto it = _streams.begin(); it != _streams.end(); ++it) {
            it->second->SetSerializerOutputDevice(this, true);
        }
    }
}

void ProducerTranslator::RemoveOutputDevice(OutputDevice* outputDevice)
{
<<<<<<< HEAD
    if (outputDevice && outputDevice != this && _outputDevices.Remove(outputDevice) &&
        _outputDevices.IsEmpty()) {
        for (auto it = _streams.begin(); it != _streams.end(); ++it) {
            it->second->SetSerializerOutputDevice(this, false);
=======
    if (streamInfo) {
        if (const auto mime = streamInfo->GetMime()) {
            InvokeObserverMethod(&ProducerObserver::onProducerStreamRegistered,
                                 mime->IsAudioCodec(), streamInfo->GetSsrc(),
                                 mappedSsrc, registered);
>>>>>>> bcdf52ec
        }
    }
}

template <class Method, typename... Args>
void ProducerTranslator::InvokeObserverMethod(const Method& method, Args&&... args) const
{
    _observers.InvokeMethod(method, GetId(), std::forward<Args>(args)...);
}

void ProducerTranslator::OnPauseChanged(bool pause)
{
    InvokeObserverMethod(&ProducerObserver::OnPauseChanged, pause);
}

void ProducerTranslator::StartStream(bool restart) noexcept
{
    _outputDevices.InvokeMethod(&OutputDevice::StartStream, restart);
}

void ProducerTranslator::BeginWriteMediaPayload(uint32_t ssrc,
                                                const std::vector<RtpMediaPacketInfo>& packets) noexcept
{
<<<<<<< HEAD
    _outputDevices.InvokeMethod(&OutputDevice::BeginWriteMediaPayload, ssrc, packets);
}

void ProducerTranslator::Write(const std::shared_ptr<const MemoryBuffer>& buffer) noexcept
{
    _outputDevices.InvokeMethod(&OutputDevice::Write, buffer);
=======
    MimeChangeStatus status = MimeChangeStatus::Failed;
    LOCK_WRITE_PROTECTED_OBJ(_depacketizer);
    if (_depacketizer->get() && mime == _depacketizer->get()->GetCodecMimeType()) {
        status = MimeChangeStatus::NotChanged;
    }
    else {
        if (auto serializer = RtpMediaFrameSerializer::create(mime)) {
            if (auto depacketizer = RtpDepacketizer::create(mime, _sampleRate)) {
                LOCK_WRITE_PROTECTED_OBJ(_serializer);
                _serializer = std::move(serializer);
                _depacketizer = std::move(depacketizer);
                status = MimeChangeStatus::Changed;
            }
        }
    }
    if (MimeChangeStatus::Changed == status) {
#ifdef WRITE_PRODUCER_RECV_TO_FILE
        if (EnsureFileWriter(mime)) {
            SetLiveMode(false);
        }
#endif
        LOCK_READ_PROTECTED_OBJ(_outputDevices);
        if (!_outputDevices->empty()) {
            SetOutputDevice(this);
        }
    }
    return status;
}

std::optional<RtpCodecMimeType> ProducerTranslator::StreamInfo::GetMime() const
{
    LOCK_READ_PROTECTED_OBJ(_depacketizer);
    if (const auto& depacketizer = _depacketizer.ConstRef()) {
        return depacketizer->GetCodecMimeType();
    }
    return std::nullopt;
>>>>>>> bcdf52ec
}

void ProducerTranslator::EndWriteMediaPayload(uint32_t ssrc, const std::vector<RtpMediaPacketInfo>& packets,
                                              bool ok) noexcept
{
    _outputDevices.InvokeMethod(&OutputDevice::EndWriteMediaPayload, ssrc, packets, ok);
}

void ProducerTranslator::EndStream(bool failure) noexcept
{
    _outputDevices.InvokeMethod(&OutputDevice::EndStream, failure);
}

ProducerTranslator::StreamInfo::StreamInfo(uint32_t clockRate, uint32_t mappedSsrc)
    : _clockRate(clockRate)
    , _mappedSsrc(mappedSsrc)
{
}

ProducerTranslator::StreamInfo::~StreamInfo()
{
}

MimeChangeStatus ProducerTranslator::StreamInfo::SetMime(const RtpCodecMimeType& mime)
{
<<<<<<< HEAD
    MimeChangeStatus status = MimeChangeStatus::Failed;
    if (mime) {
        LOCK_WRITE_PROTECTED_OBJ(_depacketizer);
        if (_depacketizer->get() && mime == _depacketizer->get()->GetMimeType()) {
            status = MimeChangeStatus::NotChanged;
        }
        else {
            if (auto depacketizer = RtpDepacketizer::create(mime, GetClockRate())) {
                if (auto serializer = RtpMediaFrameSerializer::create(mime)) {
                    bool ok = false;
                    switch (mime.GetType()) {
                        case RtpCodecMimeType::Type::AUDIO:
                            ok = serializer->AddAudio(GetMappedSsrc(), GetClockRate());
                            break;
                        case RtpCodecMimeType::Type::VIDEO:
                            ok = serializer->AddVideo(GetMappedSsrc(), GetClockRate());
                            break;
                        default:
                            break;
                    }
                    if (ok) {
                        LOCK_WRITE_PROTECTED_OBJ(_serializer);
                        _depacketizer = std::move(depacketizer);
                        _serializer = std::move(serializer);
                        status = MimeChangeStatus::Changed;
=======
    LOCK_WRITE_PROTECTED_OBJ(_fileWriter);
    if (auto fileWriter = _fileWriter.Take()) {
        RemoveOutputDevice(fileWriter.get());
    }
    const auto depacketizerPath = std::getenv("MEDIASOUP_DEPACKETIZER_PATH");
    if (depacketizerPath && std::strlen(depacketizerPath)) {
        const auto& type = MimeTypeToString(mime);
        if (!type.empty()) {
            const auto extension = GetFileExtension(mime);
            if (!extension.empty()) {
                std::string fileName = type + std::to_string(GetMappedSsrc()) + "." + std::string(extension);
                fileName = std::string(depacketizerPath) + "/" + fileName;
                auto fileWriter = std::make_unique<FileWriter>(fileName);
                if (fileWriter->IsOpen()) {
                    if (AddOutputDevice(fileWriter.get())) {
                        _fileWriter = std::move(fileWriter);
                    }
                    else {
                        fileWriter->Close();
                        ::remove(fileName.c_str()); // from stdio.h
>>>>>>> bcdf52ec
                    }
                    else {
                        // TODO: log error
                    }
                }
                else {
                    // TODO: log error
                }
            }
            else {
                // TODO: log error
            }
        }
    }
    return status;
}

const RtpCodecMimeType& ProducerTranslator::StreamInfo::GetMime() const
{
    LOCK_READ_PROTECTED_OBJ(_depacketizer);
    if (const auto& depacketizer = _depacketizer.ConstRef()) {
        return depacketizer->GetMimeType();
    }
    return _invalidMime;
}

std::string_view ProducerTranslator::StreamInfo::GetFileExtension() const
{
    LOCK_READ_PROTECTED_OBJ(_serializer);
    if (const auto& serializer = _serializer.ConstRef()) {
        return serializer->GetFileExtension(GetMime());
    }
    return std::string_view();
}

void ProducerTranslator::StreamInfo::SetSerializerOutputDevice(OutputDevice* outputDevice, bool set)
{
    if (outputDevice) {
        LOCK_READ_PROTECTED_OBJ(_serializer);
        if (const auto& serializer = _serializer.ConstRef()) {
            if (set) {
                serializer->AddOutputDevice(outputDevice);
            }
            else {
                serializer->RemoveOutputDevice(outputDevice);
            }
        }
    }
}

void ProducerTranslator::StreamInfo::AddPacket(const RtpPacket* packet)
{
    if (packet) {
        MS_ASSERT(packet->GetSsrc() == GetMappedSsrc(), "invalid SSRC mapping");
        LOCK_READ_PROTECTED_OBJ(_depacketizer);
        if (const auto& depacketizer = _depacketizer.ConstRef()) {
            if (const auto frame = depacketizer->AddPacket(packet)) {
                LOCK_READ_PROTECTED_OBJ(_serializer);
                if (const auto& serializer = _serializer.ConstRef()) {
                    serializer->Push(frame);
                }
            }
        }
    }
}

} // namespace RTC<|MERGE_RESOLUTION|>--- conflicted
+++ resolved
@@ -29,40 +29,13 @@
     uint32_t GetClockRate() const { return _clockRate; }
     uint32_t GetMappedSsrc() const { return _mappedSsrc; }
     MimeChangeStatus SetMime(const RtpCodecMimeType& mime);
-<<<<<<< HEAD
-    const RtpCodecMimeType& GetMime() const;
+    std::optional<RtpCodecMimeType> GetMime() const;
     std::string_view GetFileExtension() const;
     void SetSerializerOutputDevice(OutputDevice* outputDevice, bool set);
     // impl. of RtpPacketsCollector
     void AddPacket(const RtpPacket* packet) final;
 private:
-    static inline const RtpCodecMimeType _invalidMime;
     const uint32_t _clockRate;
-=======
-    std::optional<RtpCodecMimeType> GetMime() const;
-    void DepacketizeAndSerialize(const RtpPacket* packet) const;
-    // impl. of ProducerInputMediaStreamer
-    uint32_t GetSsrc() const final { return _ssrc.load(std::memory_order_relaxed); }
-    bool AddOutputDevice(OutputDevice* outputDevice) final;
-    bool RemoveOutputDevice(OutputDevice* outputDevice) final;
-private:
-#ifdef WRITE_PRODUCER_RECV_TO_FILE
-    std::string_view GetFileExtension(const RtpCodecMimeType& mime) const;
-    bool EnsureFileWriter(const RTC::RtpCodecMimeType& mime);
-#endif
-    void SetOutputDevice(OutputDevice* outputDevice) const;
-    void SetLiveMode(bool live) const;
-    // impl. of OutputDevice
-    void BeginWriteMediaPayload(uint32_t ssrc, bool isKeyFrame,
-                                const RtpCodecMimeType& mimeType,
-                                uint16_t rtpSequenceNumber,
-                                uint32_t rtpTimestamp,
-                                uint32_t rtpAbsSendtime) final;
-    void EndWriteMediaPayload(uint32_t ssrc, bool ok) final;
-    void Write(const std::shared_ptr<const MemoryBuffer>& buffer) final;
-private:
-    const uint32_t _sampleRate;
->>>>>>> bcdf52ec
     const uint32_t _mappedSsrc;
     ProtectedUniquePtr<RtpDepacketizer> _depacketizer;
     ProtectedSharedPtr<RtpMediaFrameSerializer> _serializer;
@@ -123,36 +96,8 @@
                                      mime, clockRate);
             }
             else {
-<<<<<<< HEAD
                 const auto desc = GetStreamInfoString(mime, mappedSsrc);
                 MS_ERROR("not found depacketizer or serializer for stream [%s]", desc.c_str());
-=======
-                const auto& streamInfo = it->second;
-                const auto ssrcChanged = streamInfo->GetSsrc() != stream->GetSsrc();
-                if (ssrcChanged) {
-                    onProducerStreamRegistered(streamInfo, mappedSsrc, false);
-                    streamInfo->SetSsrc(stream->GetSsrc());
-                }
-                const auto oldMime = streamInfo->GetMime();
-                if (oldMime != mime) {
-                    ok = MimeChangeStatus::Failed != streamInfo->SetMime(mime);
-                    if (!ok) {
-                        const auto desc = GetStreamInfoString(mappedSsrc, stream);
-                        MS_ERROR("no depacketizer found for stream [%s]", desc.c_str());
-                    }
-                }
-                else {
-                    ok = true;
-                }
-                if (ok) {
-                    if (ssrcChanged) {
-                        onProducerStreamRegistered(streamInfo, mappedSsrc, true);
-                    }
-                }
-                else {
-                    _streams.erase(it);
-                }
->>>>>>> bcdf52ec
             }
         }
         else {
@@ -167,10 +112,11 @@
     if (mappedSsrc) {
         const auto it = _streams.find(mappedSsrc);
         if (it != _streams.end()) {
-            const RtpCodecMimeType mime(it->second->GetMime());
+            const auto mime = it->second->GetMime();
+            MS_ASSERT(mime.has_value(), "wrong stream without MIME info");
             it->second->SetSerializerOutputDevice(this, false);
             _streams.erase(it);
-            InvokeObserverMethod(&ProducerObserver::onStreamRemoved, mappedSsrc, mime);
+            InvokeObserverMethod(&ProducerObserver::onStreamRemoved, mappedSsrc, mime.value());
             return true;
         }
     }
@@ -233,18 +179,10 @@
 
 void ProducerTranslator::RemoveOutputDevice(OutputDevice* outputDevice)
 {
-<<<<<<< HEAD
     if (outputDevice && outputDevice != this && _outputDevices.Remove(outputDevice) &&
         _outputDevices.IsEmpty()) {
         for (auto it = _streams.begin(); it != _streams.end(); ++it) {
             it->second->SetSerializerOutputDevice(this, false);
-=======
-    if (streamInfo) {
-        if (const auto mime = streamInfo->GetMime()) {
-            InvokeObserverMethod(&ProducerObserver::onProducerStreamRegistered,
-                                 mime->IsAudioCodec(), streamInfo->GetSsrc(),
-                                 mappedSsrc, registered);
->>>>>>> bcdf52ec
         }
     }
 }
@@ -268,51 +206,12 @@
 void ProducerTranslator::BeginWriteMediaPayload(uint32_t ssrc,
                                                 const std::vector<RtpMediaPacketInfo>& packets) noexcept
 {
-<<<<<<< HEAD
     _outputDevices.InvokeMethod(&OutputDevice::BeginWriteMediaPayload, ssrc, packets);
 }
 
 void ProducerTranslator::Write(const std::shared_ptr<const MemoryBuffer>& buffer) noexcept
 {
     _outputDevices.InvokeMethod(&OutputDevice::Write, buffer);
-=======
-    MimeChangeStatus status = MimeChangeStatus::Failed;
-    LOCK_WRITE_PROTECTED_OBJ(_depacketizer);
-    if (_depacketizer->get() && mime == _depacketizer->get()->GetCodecMimeType()) {
-        status = MimeChangeStatus::NotChanged;
-    }
-    else {
-        if (auto serializer = RtpMediaFrameSerializer::create(mime)) {
-            if (auto depacketizer = RtpDepacketizer::create(mime, _sampleRate)) {
-                LOCK_WRITE_PROTECTED_OBJ(_serializer);
-                _serializer = std::move(serializer);
-                _depacketizer = std::move(depacketizer);
-                status = MimeChangeStatus::Changed;
-            }
-        }
-    }
-    if (MimeChangeStatus::Changed == status) {
-#ifdef WRITE_PRODUCER_RECV_TO_FILE
-        if (EnsureFileWriter(mime)) {
-            SetLiveMode(false);
-        }
-#endif
-        LOCK_READ_PROTECTED_OBJ(_outputDevices);
-        if (!_outputDevices->empty()) {
-            SetOutputDevice(this);
-        }
-    }
-    return status;
-}
-
-std::optional<RtpCodecMimeType> ProducerTranslator::StreamInfo::GetMime() const
-{
-    LOCK_READ_PROTECTED_OBJ(_depacketizer);
-    if (const auto& depacketizer = _depacketizer.ConstRef()) {
-        return depacketizer->GetCodecMimeType();
-    }
-    return std::nullopt;
->>>>>>> bcdf52ec
 }
 
 void ProducerTranslator::EndWriteMediaPayload(uint32_t ssrc, const std::vector<RtpMediaPacketInfo>& packets,
@@ -338,58 +237,30 @@
 
 MimeChangeStatus ProducerTranslator::StreamInfo::SetMime(const RtpCodecMimeType& mime)
 {
-<<<<<<< HEAD
     MimeChangeStatus status = MimeChangeStatus::Failed;
-    if (mime) {
-        LOCK_WRITE_PROTECTED_OBJ(_depacketizer);
-        if (_depacketizer->get() && mime == _depacketizer->get()->GetMimeType()) {
-            status = MimeChangeStatus::NotChanged;
-        }
-        else {
-            if (auto depacketizer = RtpDepacketizer::create(mime, GetClockRate())) {
-                if (auto serializer = RtpMediaFrameSerializer::create(mime)) {
-                    bool ok = false;
-                    switch (mime.GetType()) {
-                        case RtpCodecMimeType::Type::AUDIO:
-                            ok = serializer->AddAudio(GetMappedSsrc(), GetClockRate());
-                            break;
-                        case RtpCodecMimeType::Type::VIDEO:
-                            ok = serializer->AddVideo(GetMappedSsrc(), GetClockRate());
-                            break;
-                        default:
-                            break;
-                    }
-                    if (ok) {
-                        LOCK_WRITE_PROTECTED_OBJ(_serializer);
-                        _depacketizer = std::move(depacketizer);
-                        _serializer = std::move(serializer);
-                        status = MimeChangeStatus::Changed;
-=======
-    LOCK_WRITE_PROTECTED_OBJ(_fileWriter);
-    if (auto fileWriter = _fileWriter.Take()) {
-        RemoveOutputDevice(fileWriter.get());
-    }
-    const auto depacketizerPath = std::getenv("MEDIASOUP_DEPACKETIZER_PATH");
-    if (depacketizerPath && std::strlen(depacketizerPath)) {
-        const auto& type = MimeTypeToString(mime);
-        if (!type.empty()) {
-            const auto extension = GetFileExtension(mime);
-            if (!extension.empty()) {
-                std::string fileName = type + std::to_string(GetMappedSsrc()) + "." + std::string(extension);
-                fileName = std::string(depacketizerPath) + "/" + fileName;
-                auto fileWriter = std::make_unique<FileWriter>(fileName);
-                if (fileWriter->IsOpen()) {
-                    if (AddOutputDevice(fileWriter.get())) {
-                        _fileWriter = std::move(fileWriter);
-                    }
-                    else {
-                        fileWriter->Close();
-                        ::remove(fileName.c_str()); // from stdio.h
->>>>>>> bcdf52ec
-                    }
-                    else {
-                        // TODO: log error
-                    }
+    LOCK_WRITE_PROTECTED_OBJ(_depacketizer);
+    if (_depacketizer->get() && mime == _depacketizer->get()->GetMimeType()) {
+        status = MimeChangeStatus::NotChanged;
+    }
+    else {
+        if (auto depacketizer = RtpDepacketizer::create(mime, GetClockRate())) {
+            if (auto serializer = RtpMediaFrameSerializer::create(mime)) {
+                bool ok = false;
+                switch (mime.GetType()) {
+                    case RtpCodecMimeType::Type::AUDIO:
+                        ok = serializer->AddAudio(GetMappedSsrc(), GetClockRate(), mime.GetSubtype());
+                        break;
+                    case RtpCodecMimeType::Type::VIDEO:
+                        ok = serializer->AddVideo(GetMappedSsrc(), GetClockRate(), mime.GetSubtype());
+                        break;
+                    default:
+                        break;
+                }
+                if (ok) {
+                    LOCK_WRITE_PROTECTED_OBJ(_serializer);
+                    _depacketizer = std::move(depacketizer);
+                    _serializer = std::move(serializer);
+                    status = MimeChangeStatus::Changed;
                 }
                 else {
                     // TODO: log error
@@ -399,24 +270,29 @@
                 // TODO: log error
             }
         }
+        else {
+            // TODO: log error
+        }
     }
     return status;
 }
 
-const RtpCodecMimeType& ProducerTranslator::StreamInfo::GetMime() const
+std::optional<RtpCodecMimeType> ProducerTranslator::StreamInfo::GetMime() const
 {
     LOCK_READ_PROTECTED_OBJ(_depacketizer);
     if (const auto& depacketizer = _depacketizer.ConstRef()) {
         return depacketizer->GetMimeType();
     }
-    return _invalidMime;
+    return std::nullopt;
 }
 
 std::string_view ProducerTranslator::StreamInfo::GetFileExtension() const
 {
     LOCK_READ_PROTECTED_OBJ(_serializer);
     if (const auto& serializer = _serializer.ConstRef()) {
-        return serializer->GetFileExtension(GetMime());
+        if (const auto mime = GetMime()) {
+            return serializer->GetFileExtension(mime.value());
+        }
     }
     return std::string_view();
 }
