--- conflicted
+++ resolved
@@ -11,16 +11,11 @@
 
 	// NOLINTNEXTLINE(cppcoreguidelines-pro-type-member-init)
 	DirectTransport::DirectTransport(
-<<<<<<< HEAD
-	  RTC::Shared* shared, const std::string& id, RTC::TransportListener* listener, json& data)
-	  : RTC::Transport::Transport(shared, id, listener, data)
-=======
 	  RTC::Shared* shared,
 	  const std::string& id,
-	  RTC::Transport::Listener* listener,
+	  RTC::TransportListener* listener,
 	  const FBS::DirectTransport::DirectTransportOptions* options)
 	  : RTC::Transport::Transport(shared, id, listener, options->base())
->>>>>>> eb5e204a
 	{
 		MS_TRACE();
 
@@ -182,9 +177,6 @@
 		MS_TRACE();
 
 		// Notify the Node DirectTransport.
-<<<<<<< HEAD
-		this->shared->payloadChannelNotifier->Emit(this->GetId(), "rtcp", data, len);
-=======
 		const auto data = this->shared->channelNotifier->GetBufferBuilder().CreateVector(
 		  packet->GetData(), packet->GetSize());
 
@@ -192,11 +184,10 @@
 		  this->shared->channelNotifier->GetBufferBuilder(), data);
 
 		this->shared->channelNotifier->Emit(
-		  this->id,
+		  this->GetId(),
 		  FBS::Notification::Event::DIRECTTRANSPORT_RTCP,
 		  FBS::Notification::Body::DirectTransport_RtcpNotification,
 		  notification);
->>>>>>> eb5e204a
 
 		// Increase send transmission.
 		RTC::Transport::DataSent(packet->GetSize());
@@ -211,16 +202,11 @@
 		const auto data = this->shared->channelNotifier->GetBufferBuilder().CreateVector(
 		  packet->GetData(), packet->GetSize());
 
-<<<<<<< HEAD
-		// Notify the Node DirectTransport.
-		this->shared->payloadChannelNotifier->Emit(this->GetId(), "rtcp", data, len);
-=======
 		auto notification = FBS::DirectTransport::CreateRtcpNotification(
 		  this->shared->channelNotifier->GetBufferBuilder(), data);
->>>>>>> eb5e204a
-
-		this->shared->channelNotifier->Emit(
-		  this->id,
+
+		this->shared->channelNotifier->Emit(
+		  this->GetId(),
 		  FBS::Notification::Event::DIRECTTRANSPORT_RTCP,
 		  FBS::Notification::Body::DirectTransport_RtcpNotification,
 		  notification);
