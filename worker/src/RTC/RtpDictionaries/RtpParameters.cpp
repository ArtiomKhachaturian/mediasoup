#define MS_CLASS "RTC::RtpParameters"
// #define MS_LOG_DEV_LEVEL 3

#include "Logger.hpp"
#include "MediaSoupErrors.hpp"
#include "RTC/Codecs/Tools.hpp"
#include "RTC/RtpDictionaries.hpp"
#include <absl/container/flat_hash_set.h>

namespace RTC
{
	/* Class variables. */

	absl::flat_hash_map<RtpParameters::Type, std::string> RtpParameters::type2String = {
		{ RtpParameters::Type::SIMPLE, "simple" },
		{ RtpParameters::Type::SIMULCAST, "simulcast" },
		{ RtpParameters::Type::SVC, "svc" },
		{ RtpParameters::Type::PIPE, "pipe" }
	};
	// clang-format on

	/* Class methods. */

	std::optional<RtpParameters::Type> RtpParameters::GetType(const RtpParameters& rtpParameters)
	{
		MS_TRACE();

		std::optional<RtpParameters::Type> type;

		if (rtpParameters.encodings.size() == 1)
		{
			const auto& encoding = rtpParameters.encodings[0];
			const auto* mediaCodec =
			  rtpParameters.GetCodecForEncoding(const_cast<RTC::RtpEncodingParameters&>(encoding));

			if (encoding.spatialLayers > 1 || encoding.temporalLayers > 1)
			{
				if (RTC::Codecs::Tools::IsValidTypeForCodec(RtpParameters::Type::SVC, mediaCodec->mimeType))
				{
					type.emplace(RtpParameters::Type::SVC);
				}
				else if (RTC::Codecs::Tools::IsValidTypeForCodec(
				           RtpParameters::Type::SIMULCAST, mediaCodec->mimeType))
				{
					type.emplace(RtpParameters::Type::SIMULCAST);
				}
			}
			else
			{
				type.emplace(RtpParameters::Type::SIMPLE);
			}
		}
		else if (rtpParameters.encodings.size() > 1)
		{
			type.emplace(RtpParameters::Type::SIMULCAST);
		}

		return type;
	}

	std::string& RtpParameters::GetTypeString(RtpParameters::Type type)
	{
		MS_TRACE();

		return RtpParameters::type2String.at(type);
	}

	FBS::RtpParameters::Type RtpParameters::TypeToFbs(RtpParameters::Type type)
	{
		MS_TRACE();

		switch (type)
		{
			case Type::SIMPLE:
			{
				return FBS::RtpParameters::Type::SIMPLE;
			}

			case Type::SIMULCAST:
			{
				return FBS::RtpParameters::Type::SIMULCAST;
			}

			case Type::SVC:
			{
				return FBS::RtpParameters::Type::SVC;
			}

			case Type::PIPE:
			{
				return FBS::RtpParameters::Type::PIPE;
			}
		}
	}

	/* Instance methods. */

	RtpParameters::RtpParameters(const FBS::RtpParameters::RtpParameters* data)
	{
		MS_TRACE();

		// mid is optional.
		if (data->mid())
		{
			this->mid = data->mid()->str();

			if (this->mid.empty())
			{
				MS_THROW_TYPE_ERROR("empty mid");
			}
		}

		this->codecs.reserve(data->codecs()->size());

		for (const auto* entry : *data->codecs())
		{
			// This may throw due the constructor of RTC::RtpCodecParameters.
			this->codecs.emplace_back(entry);
		}

		if (this->codecs.empty())
		{
			MS_THROW_TYPE_ERROR("empty codecs");
		}

		this->encodings.reserve(data->encodings()->size());

		for (const auto* entry : *data->encodings())
		{
			// This may throw due the constructor of RTC::RtpEncodingParameters.
			this->encodings.emplace_back(entry);
		}

		if (this->encodings.empty())
		{
			MS_THROW_TYPE_ERROR("empty encodings");
		}

		this->headerExtensions.reserve(data->headerExtensions()->size());

		for (const auto* entry : *data->headerExtensions())
		{
			// This may throw due the constructor of RTC::RtpHeaderExtensionParameters.
			this->headerExtensions.emplace_back(entry);
		}

		// This may throw.
		this->rtcp = RTC::RtcpParameters(data->rtcp());

		// Validate RTP parameters.
		ValidateCodecs();
		ValidateEncodings();
	}

	flatbuffers::Offset<FBS::RtpParameters::RtpParameters> RtpParameters::FillBuffer(
	  flatbuffers::FlatBufferBuilder& builder) const
	{
		MS_TRACE();

		// Add codecs.
		std::vector<flatbuffers::Offset<FBS::RtpParameters::RtpCodecParameters>> codecs;
		codecs.reserve(this->codecs.size());

		for (const auto& codec : this->codecs)
		{
			codecs.emplace_back(codec.FillBuffer(builder));
		}

		// Add encodings.
		std::vector<flatbuffers::Offset<FBS::RtpParameters::RtpEncodingParameters>> encodings;
		encodings.reserve(this->encodings.size());

		for (const auto& encoding : this->encodings)
		{
			encodings.emplace_back(encoding.FillBuffer(builder));
		}

		// Add headerExtensions.
		std::vector<flatbuffers::Offset<FBS::RtpParameters::RtpHeaderExtensionParameters>> headerExtensions;
		headerExtensions.reserve(this->headerExtensions.size());

		for (const auto& headerExtension : this->headerExtensions)
		{
			headerExtensions.emplace_back(headerExtension.FillBuffer(builder));
		}

		// Add rtcp.
		flatbuffers::Offset<FBS::RtpParameters::RtcpParameters> rtcp;

		rtcp = this->rtcp.FillBuffer(builder);

		return FBS::RtpParameters::CreateRtpParametersDirect(
		  builder, mid.c_str(), &codecs, &headerExtensions, &encodings, rtcp);
	}

	const RTC::RtpCodecParameters* RtpParameters::GetCodecForEncoding(const RtpEncodingParameters& encoding) const
	{
		MS_TRACE();

		uint8_t payloadType = encoding.codecPayloadType;
		auto it             = this->codecs.begin();

		for (; it != this->codecs.end(); ++it)
		{
			const auto& codec = *it;

			if (codec.payloadType == payloadType)
			{
				return std::addressof(codec);
			}
		}

		// This should never happen.
		if (it == this->codecs.end())
		{
			MS_ABORT("no valid codec payload type for the given encoding");
		}

		return nullptr;
	}

	const RTC::RtpCodecParameters* RtpParameters::GetRtxCodecForEncoding(const RtpEncodingParameters& encoding) const
	{
		MS_TRACE();

		static const std::string AptString{ "apt" };

		uint8_t payloadType = encoding.codecPayloadType;

		for (const auto& codec : this->codecs)
		{
			if (codec.mimeType.IsFeatureCodec() && codec.parameters.GetInteger(AptString) == payloadType)
			{
				return std::addressof(codec);
			}
		}

		return nullptr;
	}

	void RtpParameters::ValidateCodecs()
	{
		MS_TRACE();

		static const std::string AptString{ "apt" };

		absl::flat_hash_set<uint8_t> payloadTypes;

		for (auto& codec : this->codecs)
		{
			if (payloadTypes.find(codec.payloadType) != payloadTypes.end())
			{
				MS_THROW_TYPE_ERROR("duplicated payloadType");
			}

			payloadTypes.insert(codec.payloadType);

			switch (codec.mimeType.GetSubtype())
			{
				// A RTX codec must have 'apt' parameter pointing to a non RTX codec.
				case RTC::RtpCodecMimeType::Subtype::RTX:
				{
					// NOTE: RtpCodecParameters already asserted that there is apt parameter.
					int32_t apt = codec.parameters.GetInteger(AptString);
					auto it     = this->codecs.begin();

					for (; it != this->codecs.end(); ++it)
					{
						auto codec = *it;

						if (static_cast<int32_t>(codec.payloadType) == apt)
						{
<<<<<<< HEAD
							if (codec.mimeType.GetSubtype() == RTC::RtpCodecMimeType::Subtype::RTX)
								MS_THROW_TYPE_ERROR("apt in RTX codec points to a RTX codec");
							else if (codec.mimeType.GetSubtype() == RTC::RtpCodecMimeType::Subtype::ULPFEC)
								MS_THROW_TYPE_ERROR("apt in RTX codec points to a ULPFEC codec");
							else if (codec.mimeType.GetSubtype() == RTC::RtpCodecMimeType::Subtype::FLEXFEC)
=======
							if (codec.mimeType.subtype == RTC::RtpCodecMimeType::Subtype::RTX)
							{
								MS_THROW_TYPE_ERROR("apt in RTX codec points to a RTX codec");
							}
							else if (codec.mimeType.subtype == RTC::RtpCodecMimeType::Subtype::ULPFEC)
							{
								MS_THROW_TYPE_ERROR("apt in RTX codec points to a ULPFEC codec");
							}
							else if (codec.mimeType.subtype == RTC::RtpCodecMimeType::Subtype::FLEXFEC)
							{
>>>>>>> eb5e204a
								MS_THROW_TYPE_ERROR("apt in RTX codec points to a FLEXFEC codec");
							}
							else
							{
								break;
							}
						}
					}

					if (it == this->codecs.end())
					{
						MS_THROW_TYPE_ERROR("apt in RTX codec points to a non existing codec");
					}

					break;
				}

				default:;
			}
		}
	}

	void RtpParameters::ValidateEncodings()
	{
		uint8_t firstMediaPayloadType{ 0 };

		{
			auto it = this->codecs.begin();

			for (; it != this->codecs.end(); ++it)
			{
				auto& codec = *it;

				// Must be a media codec.
				if (codec.mimeType.IsMediaCodec())
				{
					firstMediaPayloadType = codec.payloadType;

					break;
				}
			}

			if (it == this->codecs.end())
			{
				MS_THROW_TYPE_ERROR("no media codecs found");
			}
		}

		// Iterate all the encodings, set the first payloadType in all of them with
		// codecPayloadType unset, and check that others point to a media codec.
		//
		// Also, don't allow multiple SVC spatial layers into an encoding if there
		// are more than one encoding (simulcast).
		for (auto& encoding : this->encodings)
		{
			if (encoding.spatialLayers > 1 && this->encodings.size() > 1)
			{
				MS_THROW_TYPE_ERROR(
				  "cannot use both simulcast and encodings with multiple SVC spatial layers");
			}

			if (!encoding.hasCodecPayloadType)
			{
				encoding.codecPayloadType    = firstMediaPayloadType;
				encoding.hasCodecPayloadType = true;
			}
			else
			{
				auto it = this->codecs.begin();

				for (; it != this->codecs.end(); ++it)
				{
					auto codec = *it;

					if (codec.payloadType == encoding.codecPayloadType)
					{
						// Must be a media codec.
						if (codec.mimeType.IsMediaCodec())
						{
							break;
						}

						MS_THROW_TYPE_ERROR("invalid codecPayloadType");
					}
				}

				if (it == this->codecs.end())
				{
					MS_THROW_TYPE_ERROR("unknown codecPayloadType");
				}
			}
		}
	}
} // namespace RTC<|MERGE_RESOLUTION|>--- conflicted
+++ resolved
@@ -255,7 +255,7 @@
 
 			payloadTypes.insert(codec.payloadType);
 
-			switch (codec.mimeType.GetSubtype())
+			switch (codec.mimeType.subtype)
 			{
 				// A RTX codec must have 'apt' parameter pointing to a non RTX codec.
 				case RTC::RtpCodecMimeType::Subtype::RTX:
@@ -270,13 +270,6 @@
 
 						if (static_cast<int32_t>(codec.payloadType) == apt)
 						{
-<<<<<<< HEAD
-							if (codec.mimeType.GetSubtype() == RTC::RtpCodecMimeType::Subtype::RTX)
-								MS_THROW_TYPE_ERROR("apt in RTX codec points to a RTX codec");
-							else if (codec.mimeType.GetSubtype() == RTC::RtpCodecMimeType::Subtype::ULPFEC)
-								MS_THROW_TYPE_ERROR("apt in RTX codec points to a ULPFEC codec");
-							else if (codec.mimeType.GetSubtype() == RTC::RtpCodecMimeType::Subtype::FLEXFEC)
-=======
 							if (codec.mimeType.subtype == RTC::RtpCodecMimeType::Subtype::RTX)
 							{
 								MS_THROW_TYPE_ERROR("apt in RTX codec points to a RTX codec");
@@ -287,7 +280,6 @@
 							}
 							else if (codec.mimeType.subtype == RTC::RtpCodecMimeType::Subtype::FLEXFEC)
 							{
->>>>>>> eb5e204a
 								MS_THROW_TYPE_ERROR("apt in RTX codec points to a FLEXFEC codec");
 							}
 							else
