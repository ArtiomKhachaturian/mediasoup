#define MS_CLASS "RTC::RtpCodecMimeType"
// #define MS_LOG_DEV_LEVEL 3

#include "Logger.hpp"
#include "MediaSoupErrors.hpp"
#include "Utils.hpp"
#include "RTC/RtpDictionaries.hpp"

namespace RTC
{
	/* Class variables. */

	// clang-format off
	absl::flat_hash_map<std::string, RtpCodecMimeType::Type> RtpCodecMimeType::string2Type =
	{
		{ "audio", RtpCodecMimeType::Type::AUDIO },
		{ "video", RtpCodecMimeType::Type::VIDEO }
	};
	absl::flat_hash_map<RtpCodecMimeType::Type, std::string> RtpCodecMimeType::type2String =
	{
		{ RtpCodecMimeType::Type::AUDIO, "audio" },
		{ RtpCodecMimeType::Type::VIDEO, "video" }
	};
	absl::flat_hash_map<std::string, RtpCodecMimeType::Subtype> RtpCodecMimeType::string2Subtype =
	{
		// Audio codecs:
		{ "opus",            RtpCodecMimeType::Subtype::OPUS            },
		{ "multiopus",       RtpCodecMimeType::Subtype::MULTIOPUS       },
		{ "pcma",            RtpCodecMimeType::Subtype::PCMA            },
		{ "pcmu",            RtpCodecMimeType::Subtype::PCMU            },
		{ "isac",            RtpCodecMimeType::Subtype::ISAC            },
		{ "g722",            RtpCodecMimeType::Subtype::G722            },
		{ "ilbc",            RtpCodecMimeType::Subtype::ILBC            },
		{ "silk",            RtpCodecMimeType::Subtype::SILK            },
		// Video codecs:
		{ "vp8",             RtpCodecMimeType::Subtype::VP8             },
		{ "vp9",             RtpCodecMimeType::Subtype::VP9             },
		{ "h264",            RtpCodecMimeType::Subtype::H264            },
		{ "h264-svc",        RtpCodecMimeType::Subtype::H264_SVC        },
		{ "x-h264uc",        RtpCodecMimeType::Subtype::X_H264UC        },
		{ "h265",            RtpCodecMimeType::Subtype::H265            },
		// Complementary codecs:
		{ "cn",              RtpCodecMimeType::Subtype::CN              },
		{ "telephone-event", RtpCodecMimeType::Subtype::TELEPHONE_EVENT },
		// Feature codecs:
		{ "rtx",             RtpCodecMimeType::Subtype::RTX             },
		{ "ulpfec",          RtpCodecMimeType::Subtype::ULPFEC          },
		{ "flexfec",         RtpCodecMimeType::Subtype::FLEXFEC         },
		{ "x-ulpfecuc",      RtpCodecMimeType::Subtype::X_ULPFECUC      },
		{ "red",             RtpCodecMimeType::Subtype::RED             }
	};
	absl::flat_hash_map<RtpCodecMimeType::Subtype, std::string> RtpCodecMimeType::subtype2String =
	{
		// Audio codecs:
		{ RtpCodecMimeType::Subtype::OPUS,            "opus"            },
		{ RtpCodecMimeType::Subtype::MULTIOPUS,       "multiopus"       },
		{ RtpCodecMimeType::Subtype::PCMA,            "PCMA"            },
		{ RtpCodecMimeType::Subtype::PCMU,            "PCMU"            },
		{ RtpCodecMimeType::Subtype::ISAC,            "ISAC"            },
		{ RtpCodecMimeType::Subtype::G722,            "G722"            },
		{ RtpCodecMimeType::Subtype::ILBC,            "iLBC"            },
		{ RtpCodecMimeType::Subtype::SILK,            "SILK"            },
		// Video codecs:
		{ RtpCodecMimeType::Subtype::VP8,             "VP8"             },
		{ RtpCodecMimeType::Subtype::VP9,             "VP9"             },
		{ RtpCodecMimeType::Subtype::H264,            "H264"            },
		{ RtpCodecMimeType::Subtype::H264_SVC,        "H264-SVC"        },
		{ RtpCodecMimeType::Subtype::X_H264UC,        "X-H264UC"        },
		{ RtpCodecMimeType::Subtype::H265,            "H265"            },
		// Complementary codecs:
		{ RtpCodecMimeType::Subtype::CN,              "CN"              },
		{ RtpCodecMimeType::Subtype::TELEPHONE_EVENT, "telephone-event" },
		// Feature codecs:
		{ RtpCodecMimeType::Subtype::RTX,             "rtx"             },
		{ RtpCodecMimeType::Subtype::ULPFEC,          "ulpfec"          },
		{ RtpCodecMimeType::Subtype::FLEXFEC,         "flexfec"         },
		{ RtpCodecMimeType::Subtype::X_ULPFECUC,      "x-ulpfecuc"      },
		{ RtpCodecMimeType::Subtype::RED,             "red"             }
	};
	// clang-format on

	/* Instance methods. */

    RtpCodecMimeType::RtpCodecMimeType(Type type, Subtype subtype)
    {
        this->type = type;
        this->subtype = subtype;
    }

	void RtpCodecMimeType::SetMimeType(const std::string& mimeType)
	{
		MS_TRACE();

		auto slashPos = mimeType.find('/');

		if (slashPos == std::string::npos || slashPos == 0 || slashPos == mimeType.length() - 1)
		{
			MS_THROW_TYPE_ERROR("wrong codec MIME");
		}

		std::string type    = mimeType.substr(0, slashPos);
		std::string subtype = mimeType.substr(slashPos + 1);

		// Force lowcase names.
		Utils::String::ToLowerCase(type);
		Utils::String::ToLowerCase(subtype);

		// Set MIME type.
		{
			auto it = RtpCodecMimeType::string2Type.find(type);

			if (it == RtpCodecMimeType::string2Type.end())
			{
				MS_THROW_TYPE_ERROR("unknown codec MIME type '%s'", type.c_str());
			}

			this->type = it->second;
		}

		// Set MIME subtype.
		{
			auto it = RtpCodecMimeType::string2Subtype.find(subtype);

			if (it == RtpCodecMimeType::string2Subtype.end())
			{
				MS_THROW_TYPE_ERROR("unknown codec MIME subtype '%s'", subtype.c_str());
			}

			this->subtype = it->second;
		}
	}

<<<<<<< HEAD
    std::string RtpCodecMimeType::ToString() const
    {
        MS_ASSERT(GetType() != Type::UNSET, "type unset");
        MS_ASSERT(GetSubtype() != Subtype::UNSET, "subtype unset");
        return RtpCodecMimeType::type2String[GetType()] + "/" + RtpCodecMimeType::subtype2String[GetSubtype()];
    }

=======
	void RtpCodecMimeType::UpdateMimeType()
	{
		MS_TRACE();

		// Set mimeType.
		this->mimeType = RtpCodecMimeType::type2String[this->type] + "/" +
		                 RtpCodecMimeType::subtype2String[this->subtype];
	}
>>>>>>> eb5e204a
} // namespace RTC<|MERGE_RESOLUTION|>--- conflicted
+++ resolved
@@ -123,29 +123,15 @@
 
 			if (it == RtpCodecMimeType::string2Subtype.end())
 			{
-				MS_THROW_TYPE_ERROR("unknown codec MIME subtype '%s'", subtype.c_str());
+				MS_THROW_TYPE_ERROR("unknown codec MIME subtype '%s'"   , subtype.c_str());
 			}
 
 			this->subtype = it->second;
 		}
 	}
 
-<<<<<<< HEAD
     std::string RtpCodecMimeType::ToString() const
     {
-        MS_ASSERT(GetType() != Type::UNSET, "type unset");
-        MS_ASSERT(GetSubtype() != Subtype::UNSET, "subtype unset");
         return RtpCodecMimeType::type2String[GetType()] + "/" + RtpCodecMimeType::subtype2String[GetSubtype()];
     }
-
-=======
-	void RtpCodecMimeType::UpdateMimeType()
-	{
-		MS_TRACE();
-
-		// Set mimeType.
-		this->mimeType = RtpCodecMimeType::type2String[this->type] + "/" +
-		                 RtpCodecMimeType::subtype2String[this->subtype];
-	}
->>>>>>> eb5e204a
 } // namespace RTC