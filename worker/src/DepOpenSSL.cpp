#define MS_CLASS "DepOpenSSL"
// #define MS_LOG_DEV_LEVEL 3

#include "DepOpenSSL.hpp"
#include "Logger.hpp"
#include <openssl/crypto.h>
#include <openssl/rand.h>
#include <openssl/ssl.h>
#include <openssl/err.h>
#include <openssl/conf.h>
#include <atomic>

/* Static. */

<<<<<<< HEAD
static std::atomic_bool initialized = false;
=======
static std::once_flag GlobalInitOnce;
>>>>>>> eb5e204a

/* Static methods. */

void DepOpenSSL::ClassInit()
{
	MS_TRACE();
    if (!initialized.exchange(true)) {
        MS_DEBUG_TAG(info, "openssl version: \"%s\"", OpenSSL_version(OPENSSL_VERSION));
        SSL_library_init();
        SSL_load_error_strings();
        OpenSSL_add_all_algorithms();
        // Initialize some crypto stuff.
        RAND_poll();
    }
}

<<<<<<< HEAD
=======
	std::call_once(
	  GlobalInitOnce,
	  []
	  {
		  MS_DEBUG_TAG(info, "openssl version: \"%s\"", OpenSSL_version(OPENSSL_VERSION));
		  MS_DEBUG_TAG(info, "openssl CPU info: \"%s\"", OpenSSL_version(OPENSSL_CPU_INFO));
>>>>>>> eb5e204a

void DepOpenSSL::ClassDestroy()
{
    if (initialized.exchange(false)) {
        ERR_free_strings();
        EVP_cleanup();
        CRYPTO_cleanup_all_ex_data();
        CONF_modules_unload(1);
    }
}<|MERGE_RESOLUTION|>--- conflicted
+++ resolved
@@ -12,11 +12,7 @@
 
 /* Static. */
 
-<<<<<<< HEAD
 static std::atomic_bool initialized = false;
-=======
-static std::once_flag GlobalInitOnce;
->>>>>>> eb5e204a
 
 /* Static methods. */
 
@@ -33,18 +29,9 @@
     }
 }
 
-<<<<<<< HEAD
-=======
-	std::call_once(
-	  GlobalInitOnce,
-	  []
-	  {
-		  MS_DEBUG_TAG(info, "openssl version: \"%s\"", OpenSSL_version(OPENSSL_VERSION));
-		  MS_DEBUG_TAG(info, "openssl CPU info: \"%s\"", OpenSSL_version(OPENSSL_CPU_INFO));
->>>>>>> eb5e204a
-
 void DepOpenSSL::ClassDestroy()
 {
+    MS_TRACE();
     if (initialized.exchange(false)) {
         ERR_free_strings();
         EVP_cleanup();
