--- conflicted
+++ resolved
@@ -121,36 +121,16 @@
 		this->listener = listener;
 	}
 
-<<<<<<< HEAD
-	void ChannelSocket::Send(const json& jsonMessage)
-	{
-		MS_TRACE_STD();
-
-        if (!this->closed) {
-            Send(jsonMessage.dump());
-        }
-	}
-
-	void ChannelSocket::Send(const std::string& message)
+	void ChannelSocket::Send(const uint8_t* data, uint32_t dataLen)
 	{
 		MS_TRACE_STD();
 
 		if (this->closed)
+		{
 			return;
-
-		if (message.length() > PayloadMaxLen)
-=======
-	void ChannelSocket::Send(const uint8_t* data, uint32_t dataLen)
-	{
-		MS_TRACE_STD();
-
-		if (this->closed)
-		{
-			return;
 		}
 
 		if (dataLen > PayloadMaxLen)
->>>>>>> bcdf52ec
 		{
 			MS_ERROR_STD("message too big");
 
