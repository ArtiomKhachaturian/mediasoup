--- conflicted
+++ resolved
@@ -67,41 +67,36 @@
 		static absl::flat_hash_map<Subtype, std::string> subtype2String;
 
 	public:
-		RtpCodecMimeType(Type type = Type::UNSET, Subtype subtype = Subtype::UNSET);
-        
+		RtpCodecMimeType() = default;
+        
+        RtpCodecMimeType(Type type, Subtype subtype);
+
+        bool operator==(const RtpCodecMimeType& other) const
+        {
+            return GetType() == other.GetType() && GetSubtype() == other.GetSubtype();
+        }
+
+        bool operator!=(const RtpCodecMimeType& other) const
+        {
+            return GetType() != other.GetType() || GetSubtype() != other.GetSubtype();
+        }
+
         Type GetType() const { return this->type; }
-        
+                
         Subtype GetSubtype() const { return this->subtype; }
         
         void SetType(Type type) { this->type = type; }
         
         void SetSubType(Subtype subtype) { this->subtype = subtype; }
-
-		bool operator==(const RtpCodecMimeType& other) const
-		{
-			return GetType() == other.GetType() && GetSubtype() == other.GetSubtype();
-		}
-
-		bool operator!=(const RtpCodecMimeType& other) const
-		{
-            return GetType() != other.GetType() || GetSubtype() != other.GetSubtype();
-		}
-        
-        operator bool () const { return IsValid(); }
-
-		void SetMimeType(const std::string& mimeType);
+        
+        void SetMimeType(const std::string& mimeType);
 
         std::string ToString() const;
-        
-        bool IsValid() const
-        {
-            return Type::UNSET != GetType() && Subtype::UNSET != GetSubtype();
-        }
-
-		bool IsMediaCodec() const
-		{
-			return IsAudioCodec() || IsVideoCodec();
-		}
+
+        bool IsMediaCodec() const
+        {
+            return IsAudioCodec() || IsVideoCodec();
+        }
         
         bool IsAudioCodec() const
         {
@@ -113,23 +108,16 @@
             return GetSubtype() >= Subtype(200) && GetSubtype() < Subtype(300);
         }
 
-		bool IsComplementaryCodec() const
-		{
-			return GetSubtype() >= Subtype(300) && GetSubtype() < Subtype(400);
-		}
-
-		bool IsFeatureCodec() const
-		{
-			return GetSubtype() >= Subtype(400);
-		}
-<<<<<<< HEAD
-=======
-
-	public:
-		Type type;
-		Subtype subtype;
-
->>>>>>> eb5e204a
+        bool IsComplementaryCodec() const
+        {
+            return GetSubtype() >= Subtype(300) && GetSubtype() < Subtype(400);
+        }
+
+        bool IsFeatureCodec() const
+        {
+            return GetSubtype() >= Subtype(400);
+        }
+
 	private:
         Type type;
         Subtype subtype;
@@ -284,16 +272,10 @@
 		RtpParameters() = default;
 		explicit RtpParameters(const FBS::RtpParameters::RtpParameters* data);
 
-<<<<<<< HEAD
-		void FillJson(json& jsonObject) const;
+		flatbuffers::Offset<FBS::RtpParameters::RtpParameters> FillBuffer(
+		  flatbuffers::FlatBufferBuilder& builder) const;
 		const RTC::RtpCodecParameters* GetCodecForEncoding(const RtpEncodingParameters& encoding) const;
 		const RTC::RtpCodecParameters* GetRtxCodecForEncoding(const RtpEncodingParameters& encoding) const;
-=======
-		flatbuffers::Offset<FBS::RtpParameters::RtpParameters> FillBuffer(
-		  flatbuffers::FlatBufferBuilder& builder) const;
-		const RTC::RtpCodecParameters* GetCodecForEncoding(RtpEncodingParameters& encoding) const;
-		const RTC::RtpCodecParameters* GetRtxCodecForEncoding(RtpEncodingParameters& encoding) const;
->>>>>>> eb5e204a
 
 	private:
 		void ValidateCodecs();
