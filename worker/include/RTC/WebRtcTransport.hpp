--- conflicted
+++ resolved
@@ -44,18 +44,14 @@
 
 	public:
 		WebRtcTransport(
-<<<<<<< HEAD
-		  RTC::Shared* shared, const std::string& id, RTC::TransportListener* listener, json& data);
-=======
+		  RTC::Shared* shared,
+		  const std::string& id,
+		  RTC::TransportListener* listener,
+		  const FBS::WebRtcTransport::WebRtcTransportOptions* options);
+		WebRtcTransport(
 		  RTC::Shared* shared,
 		  const std::string& id,
 		  RTC::Transport::Listener* listener,
-		  const FBS::WebRtcTransport::WebRtcTransportOptions* options);
->>>>>>> eb5e204a
-		WebRtcTransport(
-		  RTC::Shared* shared,
-		  const std::string& id,
-          TransportListener* listener,
 		  WebRtcTransportListener* webRtcTransportListener,
 		  const std::vector<RTC::IceCandidate>& iceCandidates,
 		  const FBS::WebRtcTransport::WebRtcTransportOptions* options);
