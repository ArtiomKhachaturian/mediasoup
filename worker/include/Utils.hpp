--- conflicted
+++ resolved
@@ -373,27 +373,6 @@
 			return static_cast<uint32_t>(((ms << 18) + 500) / 1000) & 0x00FFFFFF;
 		}
 	};
-<<<<<<< HEAD
-
-	class Json
-	{
-	public:
-		static bool IsPositiveInteger(const json& value)
-		{
-			if (value.is_number_unsigned())
-			{
-				return true;
-			}
-			else if (value.is_number_integer())
-			{
-				return value.get<int64_t>() >= 0;
-			}
-			else
-			{
-				return false;
-			}
-		}
-	};
 
     // hash support
     template <typename T>
@@ -419,9 +398,6 @@
         }
         return seed;
     }
-
-=======
->>>>>>> eb5e204a
 } // namespace Utils
 
 #endif